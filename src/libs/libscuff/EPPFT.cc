/* Copyright (C) 2005-2011 M. T. Homer Reid
 *
 * This file is part of SCUFF-EM.
 *
 * SCUFF-EM is free software; you can redistribute it and/or modify
 * it under the terms of the GNU General Public License as published by
 * the Free Software Foundation; either version 2 of the License, or
 * (at your option) any later version.
 *
 * SCUFF-EM is distributed in the hope that it will be useful,
 * but WITHOUT ANY WARRANTY; without even the implied warranty of
 * MERCHANTABILITY or FITNESS FOR A PARTICULAR PURPOSE.  See the
 * GNU General Public License for more details.
 *
 * You should have received a copy of the GNU General Public License
 * along with this program; if not, write to the Free Software
 * Foundation, Inc., 59 Temple Place, Suite 330, Boston, MA  02111-1307  USA
 */

/*
 * EPPFT.cc    -- 'equivalence-principle power, force, and torque'
 *             -- calculation in scuff-EM
 *
 * homer reid  -- 9/2014
 */

#include <stdio.h>
#include <stdlib.h>
#include <string.h>
#include <math.h>
#include <libhmat.h>
#include <libhrutil.h>
#include <libTriInt.h>

#include "libscuff.h"
#include "libscuffInternals.h"
#include "PanelCubature.h"

#include "cmatheval.h"

#ifdef HAVE_CONFIG_H
#  include "config.h"
#endif
#ifdef USE_PTHREAD
#  include <pthread.h>
#endif
#ifdef USE_OPENMP

#endif

#define II cdouble(0,1)

namespace scuff {

void CalcGC(double R[3], cdouble Omega,
            cdouble EpsR, cdouble MuR,
            cdouble GMuNu[3][3], cdouble CMuNu[3][3],
            cdouble GMuNuRho[3][3][3], cdouble CMuNuRho[3][3][3]);

void GetReducedFields_Nearby(RWGGeometry *G, int ns, int ne,
                             double X0[3],  cdouble k,
                             cdouble e[3], cdouble h[3],
                             cdouble de[3][3], cdouble dh[3][3]);

void GetReducedFields_Nearby(RWGGeometry *G, int ns, int ne,
                             double X0[3],  cdouble k,
                             cdouble e[3], cdouble h[3]);

/***************************************************************/
/***************************************************************/
/***************************************************************/
void GetdGME_Far(RWGGeometry *G, int nsa, int nea, int nsb, int neb,
                 cdouble k, int Order, double *DX, 
                 cdouble GC[2], cdouble dG[6], cdouble dC[6])
{
  /*--------------------------------------------------------------*/
  /*--------------------------------------------------------------*/
  /*--------------------------------------------------------------*/
  RWGSurface *Sa=G->Surfaces[nsa];
  RWGEdge *Ea=Sa->Edges[nea];
  double *QPa = Sa->Vertices + 3*Ea->iQP;
  double *V1a = Sa->Vertices + 3*Ea->iV1;
  double *V2a = Sa->Vertices + 3*Ea->iV2;
  double *QMa = Sa->Vertices + 3*Ea->iQM;

  RWGSurface *Sb=G->Surfaces[nsb];
  RWGEdge *Eb=Sb->Edges[neb];
  double *QPb = Sa->Vertices + 3*Eb->iQP;
  double *V1b = Sa->Vertices + 3*Eb->iV1;
  double *V2b = Sa->Vertices + 3*Eb->iV2;
  double *QMb = Sa->Vertices + 3*Eb->iQM;

  /*--------------------------------------------------------------*/
  /*--------------------------------------------------------------*/
  /*--------------------------------------------------------------*/
  double AaPlus[3], AaMinus[3], Ba[3];
  VecSub(V1a, QPa, AaPlus);
  VecSub(V1a, QMa, AaMinus);
  VecSub(V2a, V1a, Ba);

  double AbPlus[3], AbMinus[3], Bb[3];
  VecSub(V1b, QPb, AbPlus);
  VecSub(V1b, QMb, AbMinus);
  VecSub(V2b, V1b, Bb);

  /*--------------------------------------------------------------*/
  /*--------------------------------------------------------------*/
  /*--------------------------------------------------------------*/
  int NumPts;
  double *TCR=GetTCR(Order, &NumPts);
  memset(GC, 0, 2*sizeof(cdouble));
  memset(dG, 0, 6*sizeof(cdouble));
  memset(dC, 0, 6*sizeof(cdouble));
  cdouble k2 = k*k;
  for(int npa=0, ncpa=0; npa<NumPts; npa++)
   { 
     /***************************************************************/
     /***************************************************************/
     /***************************************************************/
     double ua=TCR[ncpa++];
     double va=TCR[ncpa++];
     double wa=TCR[ncpa++];
     ua+=va;

     double XaPlus[3], FaPlus[3], XaMinus[3], FaMinus[3];
     for(int Mu=0; Mu<3; Mu++)
      { 
        FaPlus[Mu] = ua*AaPlus[Mu] + va*Ba[Mu];
        XaPlus[Mu] = FaPlus[Mu] + QPa[Mu];

        FaMinus[Mu] = ua*AaMinus[Mu] + va*Ba[Mu];
        XaMinus[Mu] = FaMinus[Mu] + QMa[Mu];
      };

     for(int npb=0, ncpb=0; npb<NumPts; npb++)
      { 
        /***************************************************************/
        /***************************************************************/
        /***************************************************************/
        double ub=TCR[ncpb++];
        double vb=TCR[ncpb++];
        double wb=TCR[ncpb++];
        ub+=vb;
   
        double XbPlus[3], FbPlus[3], XbMinus[3], FbMinus[3];
        for(int Mu=0; Mu<3; Mu++)
         { 
           FbPlus[Mu] = ub*AbPlus[Mu] + vb*Bb[Mu];
           XbPlus[Mu] = FbPlus[Mu] + QPb[Mu];
   
           FbMinus[Mu] = ub*AbMinus[Mu] + vb*Bb[Mu];
           XbMinus[Mu] = FbMinus[Mu] + QMb[Mu];
         };

        for(int aSign=0; aSign<=1; aSign++)
         for(int bSign=0; bSign<=1; bSign++)
          { 
            double Sign = aSign==bSign ? 1.0 : -1.0;
            double *Xa = aSign==1 ? XaPlus : XaMinus;
            double *Fa = aSign==1 ? FaPlus : FaMinus;
            double *Xb = bSign==1 ? XbPlus : XbMinus;
            double *Fb = bSign==1 ? FbPlus : FbMinus;

            double R[3];
            R[0]=Xa[0] - Xb[0] - (DX==0 ? 0.0 : DX[0]);
            R[1]=Xa[1] - Xb[1] - (DX==0 ? 0.0 : DX[1]);
            R[2]=Xa[2] - Xb[2] - (DX==0 ? 0.0 : DX[2]);
            double r2    = R[0]*R[0] + R[1]*R[1] + R[2]*R[2];
            double r     = sqrt(r2);
            cdouble ikr  = II*k*r;
            cdouble Phi  = exp(ikr) / (4.0*M_PI*r);
            cdouble Psi  = (ikr-1.0) * Phi / r2;
            cdouble Zeta = (3.0 + ikr*(-3.0 + ikr))*Phi/(r2*r2);

            cdouble dGMu[3], dGMuNu[3][3];
            for(int Mu=0; Mu<3; Mu++)
             { dGMu[Mu] = R[Mu]*Psi;
               for(int Nu=0; Nu<3; Nu++)
                dGMuNu[Mu][Nu] 
                 = (Mu==Nu ? Psi : 0.0) + R[Mu]*R[Nu]*Zeta;
             };

            for(int Nu=0; Nu<3; Nu++)
             { GC[0]
                += wa*wb*Sign*( Fa[Nu]*Fb[Nu]*Phi + 2.0*Fa[Nu]*dGMu[Nu]/k2);
               int NP1=(Nu+1)%3, NP2=(Nu+2)%3;
               GC[1]
                += wa*wb*Sign*( Fa[Nu]*(dGMu[NP1]*Fb[NP2]-dGMu[NP2]*Fb[NP1]));
             };

            for(int Mu=0; Mu<3; Mu++)
             for(int Nu=0; Nu<3; Nu++)
              { dG[Mu]
                 += wa*wb*Sign * ( Fa[Nu]*Fb[Nu]*dGMu[Mu]
                                  + 2.0*Fa[Nu]*dGMuNu[Mu][Nu]/k2
                                );

                int NP1=(Nu+1)%3, NP2=(Nu+2)%3;
                dC[Mu] 
                 += wa*wb*Sign*Fa[Nu]* (  dGMuNu[Mu][NP1]*Fb[NP2]
                                         -dGMuNu[Mu][NP2]*Fb[NP1] );
              };
#if 0
cdouble GMuNu[3][3], CMuNu[3][3], dGMuNuRho[3][3][3], dCMuNuRho[3][3][3];
CalcGC(R, k, 1.0, 1.0, GMuNu, CMuNu, dGMuNuRho, dCMuNuRho);
for(int Mu=0; Mu<3; Mu++)
 for(int Nu=0; Nu<3; Nu++)
  for(int Rho=0; Rho<3; Rho++)
   { dG[Mu]+=wa*wb*Sign*Fa[Nu]*dGMuNuRho[Nu][Rho][Mu]*Fb[Rho];
     dC[Mu]+=wa*wb*Sign*Fa[Nu]*dCMuNuRho[Nu][Rho][Mu]*Fb[Rho];
   };
#endif

          }; // for(int aSign=0; aSign<=1; aSign++) ... 

      }; // for(int npb=0, ncpb=0; npb<NumPts; npb++)

   }; // for(int npa=0, ncpa=0; npa<NumPts; npa++)

  /*--------------------------------------------------------------*/
  /*--------------------------------------------------------------*/
  /*--------------------------------------------------------------*/
  double PreFac = Ea->Length * Eb->Length;
  cdouble MIK = -1.0*II*k;
  GC[0]*=PreFac;
  GC[1]*=PreFac / MIK;
  for(int Mu=0; Mu<6; Mu++)
   { dG[Mu] *= PreFac;
     dC[Mu] *= PreFac / MIK;
   };
   
}

/***************************************************************/
/***************************************************************/
/***************************************************************/
void GetdGME_Near(RWGGeometry *G, int nsa, int nea, int nsb, int neb,
                  cdouble k, int Order, double *DX,
                  cdouble GC[2], cdouble dG[6], cdouble dC[6])
{
  /*--------------------------------------------------------------*/
  /*--------------------------------------------------------------*/
  /*--------------------------------------------------------------*/
  RWGSurface *S=G->Surfaces[nsa];
  RWGEdge *E=S->Edges[nea];
  double *QP = S->Vertices + 3*E->iQP;
  double *V1 = S->Vertices + 3*E->iV1;
  double *V2 = S->Vertices + 3*E->iV2;
  double *QM = S->Vertices + 3*E->iQM;

  /*--------------------------------------------------------------*/
  /*--------------------------------------------------------------*/
  /*--------------------------------------------------------------*/
  double APlus[3], AMinus[3], B[3];
  VecSub(V1, QP, APlus);
  VecSub(V1, QM, AMinus);
  VecSub(V2, V1, B);

  /*--------------------------------------------------------------*/
  /*--------------------------------------------------------------*/
  /*--------------------------------------------------------------*/
  int NumPts;
  double *TCR=GetTCR(Order, &NumPts);
  memset(GC, 0, 2*sizeof(cdouble));
  memset(dG, 0, 6*sizeof(cdouble));
  memset(dC, 0, 6*sizeof(cdouble));
  for(int np=0, ncp=0; np<NumPts; np++)
   { 
     /***************************************************************/
     /***************************************************************/
     /***************************************************************/
     double u=TCR[ncp++];
     double v=TCR[ncp++];
     double w=TCR[ncp++];
     u+=v;

     double XPlus[3], FPlus[3], XMinus[3], FMinus[3];
     for(int Mu=0; Mu<3; Mu++)
      { 
        FPlus[Mu] = u*APlus[Mu] + v*B[Mu];
        XPlus[Mu] = FPlus[Mu] + QP[Mu] - (DX==0 ? 0.0 : DX[Mu]);

        FMinus[Mu] = u*AMinus[Mu] + v*B[Mu];
        XMinus[Mu] = FMinus[Mu] + QM[Mu] - (DX==0 ? 0.0 : DX[Mu]);
      };

     /***************************************************************/
     /***************************************************************/
     /***************************************************************/
     cdouble ePlus[3], dePlus[3][3], eMinus[3], deMinus[3][3];
     cdouble hPlus[3], dhPlus[3][3], hMinus[3], dhMinus[3][3];
     GetReducedFields_Nearby(G, nsb, neb, XPlus, k, ePlus, hPlus, dePlus, dhPlus);
     GetReducedFields_Nearby(G, nsb, neb, XMinus, k, eMinus, hMinus, deMinus, dhMinus);

     for(int Mu=0; Mu<3; Mu++)
      for(int Nu=0; Nu<3; Nu++)
       { 
         if (Mu==0)
          { GC[0] += w*(FPlus[Nu]*ePlus[Nu] - FMinus[Nu]*eMinus[Nu]);
            GC[1] += w*(FPlus[Nu]*hPlus[Nu] - FMinus[Nu]*hMinus[Nu]);
          };
         dG[Mu] += w*(FPlus[Nu]*dePlus[Mu][Nu] - FMinus[Nu]*deMinus[Mu][Nu]);
         dC[Mu] += w*(FPlus[Nu]*dhPlus[Mu][Nu] - FMinus[Nu]*dhMinus[Mu][Nu]);
       };

   };

  /*--------------------------------------------------------------*/
  /*--------------------------------------------------------------*/
  /*--------------------------------------------------------------*/
  cdouble MIK = -1.0*II*k;
  GC[0] *= E->Length;
  GC[1] *= E->Length / MIK;
  for(int Mu=0; Mu<6; Mu++)
   { dG[Mu] *= E->Length;
     dC[Mu] *= E->Length / MIK;
   };
   
}

/***************************************************************/
/* Fetch the particular matrix elements between RWG functions  */
/* that we need to compute the surface EPPFT.                  */
/*                                                             */
/* be[0]       = < b_\alpha | e_beta >                         */
/* bh[0]       = < b_\alpha | h_beta >                         */
/*                                                             */
/* divbe[0..2] = < \div b_\alpha | e_beta_i >  (i=0,1,2)       */
/* divbh[0..2] = < \div b_\alpha | h_beta_i >                  */
/*                                                             */
/* bxe[0..2]   = < b_\alpha \times e_beta >_i                  */
/* bxh[0..2]   = < b_\alpha \times h_beta >_i                  */
/*                                                             */
/***************************************************************/
void GetEPPFTMatrixElements(RWGGeometry *G,
                            int nsa, int nsb, int nea, int neb, 
                            cdouble k,
                            cdouble be[1],    cdouble bh[1],
                            cdouble divbe[3], cdouble divbh[3],
                            cdouble bxe[3],   cdouble bxh[3],
                            int Order=4)
{
   GetdGME_Near(G, nsa, nea, nsb, neb, k, Order, DX, GC, dG, dC);
return;
  /***************************************************************/
  /***************************************************************/
  /***************************************************************/
#if 0
  int ncv=NumCommonBFVertices(G->Surfaces[nsa],nea,G->Surfaces[nsb],neb);
  if ( (ncv==0 || ForceDistant) && (!ForceNearby) )
   GetdGME_Far(G, nsa, nea, nsb, neb, k, Order, DX, GC, dG, dC);
  else
   GetdGME_Near(G, nsa, nea, nsb, neb, k, Order, DX, GC, dG, dC);
#endif

  /*--------------------------------------------------------------*/
  /*--------------------------------------------------------------*/
  /*--------------------------------------------------------------*/
  RWGSurface *S=G->Surfaces[nsa];
  RWGEdge *E=S->Edges[nea];
  double *QP = S->Vertices + 3*E->iQP;
  double *V1 = S->Vertices + 3*E->iV1;
  double *V2 = S->Vertices + 3*E->iV2;
  double *QM = S->Vertices + 3*E->iQM;

  /*--------------------------------------------------------------*/
  /*--------------------------------------------------------------*/
  /*--------------------------------------------------------------*/
  double APlus[3], AMinus[3], B[3];
  VecSub(V1, QP, APlus);
  VecSub(V1, QM, AMinus);
  VecSub(V2, V1, B);

  /*--------------------------------------------------------------*/
  /*--------------------------------------------------------------*/
  /*--------------------------------------------------------------*/
  int NumPts;
  double *TCR=GetTCR(Order, &NumPts);
  be[0]=bh[0]=0.0;
  memset(divbe, 0, 3*sizeof(cdouble));
  memset(divbh, 0, 3*sizeof(cdouble));
  memset(bxe,   0, 3*sizeof(cdouble));
  memset(bxh,   0, 3*sizeof(cdouble));
  for(int np=0, ncp=0; np<NumPts; np++)
   { 
     /***************************************************************/
     /***************************************************************/
     /***************************************************************/
     double u=TCR[ncp++];
     double v=TCR[ncp++];
     double w=TCR[ncp++] * (E->Length);
     u+=v;

     double XPlus[3], FPlus[3], XMinus[3], FMinus[3];
     for(int Mu=0; Mu<3; Mu++)
      { 
        FPlus[Mu] = u*APlus[Mu] + v*B[Mu];
        XPlus[Mu] = FPlus[Mu] + QP[Mu];

        FMinus[Mu] = u*AMinus[Mu] + v*B[Mu];
        XMinus[Mu] = FMinus[Mu] + QM[Mu];
      };

     /***************************************************************/
     /***************************************************************/
     /***************************************************************/
     cdouble ePlus[3], eMinus[3];
     cdouble hPlus[3], hMinus[3];
     GetReducedFields_Nearby(G, nsb, neb, XPlus, k, ePlus, hPlus);
     GetReducedFields_Nearby(G, nsb, neb, XMinus, k, eMinus, hMinus);

     for(int Mu=0; Mu<3; Mu++)
       {
         be[0] += w*(FPlus[Mu]*ePlus[Mu] - FMinus[Mu]*eMinus[Mu]); 
         bh[0] += w*(FPlus[Mu]*hPlus[Mu] - FMinus[Mu]*hMinus[Mu]);

         divbe[Mu] += 2.0*w*(ePlus[Mu] - eMinus[Mu]);
         divbh[Mu] += 2.0*w*(hPlus[Mu] - hMinus[Mu]);

         int MP1=(Mu+1)%3, MP2=(Mu+2)%3;
         bxe[Mu] += w*( (FPlus[MP1]*ePlus[MP2]   - FPlus[MP2]*ePlus[MP1])
                       -(FMinus[MP1]*eMinus[MP2] - FMinus[MP2]*eMinus[MP1])
                      );

         bxh[Mu] += w*( (FPlus[MP1]*hPlus[MP2]   - FPlus[MP2]*hPlus[MP1])
                       -(FMinus[MP1]*hMinus[MP2] - FMinus[MP2]*hMinus[MP1])
                      );
       };

   };

}

/***************************************************************/
/* Note: Either KNVector or SigmaMatrix should be non-null.    */
/***************************************************************/
void RWGGeometry::GetEPPFT(int ns, HVector *KNVector, HMatrix *SigmaMatrix,
                           cdouble Omega, double EPPFT[7])
{
  RWGSurface *S=Surfaces[ns];
  int nr = S->RegionIndices[1];
  if ( nr==-1 || S->IsPEC ) 
   { memset(EPPFT, 0, 7*sizeof(double));
     return;
   };

  /*--------------------------------------------------------------*/
  /*--------------------------------------------------------------*/
  /*--------------------------------------------------------------*/
  cdouble Eps, Mu;
  RegionMPs[nr]->GetEpsMu(Omega, &Eps, &Mu);
  double ReEps=real(Eps);
  cdouble k = Omega * sqrt(Eps*Mu);
  cdouble ZRel = sqrt(Mu/Eps);
  cdouble KZ  = k*ZVAC*ZRel;
  cdouble KOZ = k/(ZVAC*ZRel);

  int NE = S->NumEdges;
  int Offset = BFIndexOffset[ns];
  int Order=4;

  double PAbs=0.0;
  double Fx=0.0, Fy=0.0, Fz=0.0;
  double Taux=0.0, Tauy=0.0, Tauz=0.0;
  int NumThreads;
#ifndef USE_OPENMP
  NumThreads=1;
  if (LogLevel>=SCUFF_VERBOSE2)
   Log(" no multithreading...");
#else
  NumThreads=GetNumThreads();
  if (LogLevel>=SCUFF_VERBOSE2)
   Log(" OpenMP multithreading (%i threads)...",NumThreads);
#pragma omp parallel for schedule(dynamic,1),      \
                         num_threads(NumThreads),  \
                         reduction(+:PAbs, Fx, Fy, Fz, Taux, Tauy, Tauz)
#endif
//  for(int nea=0; nea<NE; nea++)
//   for(int neb=0; neb<NE; neb++)
   for(int neab=0; neab<NE*NE; neab++)
    { 
      int nea = neab/NE;
      int neb = neab%NE;

      /*--------------------------------------------------------------*/
      /*--------------------------------------------------------------*/
      /*--------------------------------------------------------------*/
      cdouble be, bh, divbe[3], divbh[3], bxe[3], bxh[3];
      GetEPPFTMatrixElements(this, ns, ns, nea, neb, k, &be, &bh,
                             divbe, divbh, bxe, bxh);

      cdouble PEE, PEM, PME, PMM;
      cdouble FEE1, FEE2, FEM1, FEM2, FME1, FME2, FMM1, FMM2;
      PEE  = +II*KZ/2.0;
      PEM  = -1.0/2.0;
      PME  = +1.0/2.0;
      PMM  = +II*KOZ/2.0;
      FEE1 = -KZ/(2.0*Omega*ReEps);
      FEE2 = ZVAC/2.0;
      FEM1 = 1.0/(2.0*II*Omega*ReEps);
      FEM2 = II*KOZ*ZVAC/2.0;
      FME1 = -ReEps/(2.0*II*Omega);
      FME2 = -II*KZ/(2.0*ZVAC);
      FMM1 = -ReEps*KOZ/(2.0*Omega);
      FMM2 = 1.0/(2.0*ZVAC);

      /*--------------------------------------------------------------*/
      /*--------------------------------------------------------------*/
      /*--------------------------------------------------------------*/
      cdouble KK, KN, NK, NN;
      if (KNVector)
       { 
         cdouble kAlpha =       KNVector->GetEntry(Offset + 2*nea + 0);
         cdouble nAlpha = -ZVAC*KNVector->GetEntry(Offset + 2*nea + 1);
         cdouble kBeta  =       KNVector->GetEntry(Offset + 2*neb + 0);
         cdouble nBeta  = -ZVAC*KNVector->GetEntry(Offset + 2*neb + 1);

         KK = conj(kAlpha) * kBeta;
         KN = conj(kAlpha) * nBeta;
         NK = conj(nAlpha) * kBeta;
         NN = conj(nAlpha) * nBeta;
       }
      else
       { KK = SigmaMatrix->GetEntry(2*nea + 0, 2*neb+0);
         KN = SigmaMatrix->GetEntry(2*nea + 0, 2*neb+1);
         NK = SigmaMatrix->GetEntry(2*nea + 1, 2*neb+0);
         NN = SigmaMatrix->GetEntry(2*nea + 1, 2*neb+1);
       };

      /*--------------------------------------------------------------*/
      /*--------------------------------------------------------------*/
      /*--------------------------------------------------------------*/
      PAbs += real( KK*PEE*be + KN*PEM*bh + NK*PME*bh + KK*PMM*be );

      Fx   += real(  KK*(FEE1*divbe[0] + FEE2*bxh[0])
                    +KN*(FEM1*divbh[0] + FEM2*bxe[0])
                    +NK*(FME1*divbh[0] + FME2*bxe[0])
                    +NN*(FMM1*divbe[0] + FMM2*bxh[0]) );

      Fy   += real(  KK*(FEE1*divbe[1] + FEE2*bxh[1])
                    +KN*(FEM1*divbh[1] + FEM2*bxe[1])
                    +NK*(FME1*divbh[1] + FME2*bxe[1])
                    +NN*(FMM1*divbe[1] + FMM2*bxh[1]) );

      Fz   += real(  KK*(FEE1*divbe[2] + FEE2*bxh[2])
                    +KN*(FEM1*divbh[2] + FEM2*bxe[2])
                    +NK*(FME1*divbh[2] + FME2*bxe[2])
                    +NN*(FMM1*divbe[2] + FMM2*bxh[2]) );
 
      Taux += 0.0;
      Tauy += 0.0;
      Tauz += 0.0;
    };

<<<<<<< HEAD
  EPPFT[0] = 0.5*PAbs;
  EPPFT[1] = 0.5*(10.0/3.0)*Fx/real(Omega);
  EPPFT[2] = 0.5*(10.0/3.0)*Fy/real(Omega);
  EPPFT[3] = 0.5*(10.0/3.0)*Fz/real(Omega);
  EPPFT[4] = 0.5*(10.0/3.0)*Taux/real(Omega);
  EPPFT[5] = 0.5*(10.0/3.0)*Tauy/real(Omega);
  EPPFT[6] = 0.5*(10.0/3.0)*Tauz/real(Omega);
=======
  EPPFT[0] = PAbs;
  EPPFT[1] = (10.0/3.0)*Fx;
  EPPFT[2] = (10.0/3.0)*Fy;
  EPPFT[3] = (10.0/3.0)*Fz;
  EPPFT[4] = (10.0/3.0)*Taux;
  EPPFT[5] = (10.0/3.0)*Tauy;
  EPPFT[6] = (10.0/3.0)*Tauz;
>>>>>>> d6a6460d

}

/***************************************************************/
/***************************************************************/
/***************************************************************/
#if 0
void AssembledGMatrixBlock(RWGGeometry *G, int ns, cdouble Omega,
                           HMatrix *dG[6])
{
  /***************************************************************/
  /***************************************************************/
  /***************************************************************/
  RWGSurface *S=G->Surfaces[ns];
  int nr = S->RegionIndices[1];
  if (nr==-1)
   { Warn("AssembledGMatrixBlock called for PEC object (ignoring)")
     return;
   };
  Log("Computing dG matrices for surface %i (%s)...",ns,S->Label);

  /***************************************************************/
  /***************************************************************/
  /***************************************************************/
  cdouble Eps, Mu;
  G->RegionMPs[nr]->GetEpsMu(Omega, &Eps, &Mu);
  cdouble k = sqrt(Eps*Mu)*Omega;
  cdouble Z = sqrt(Mu/Eps);
  cdouble PreFac1 = II*k*Z;
  cdouble PreFac2 = II*k;
  cdouble PreFac3 = -II*k/Z;

  /***************************************************************/
  /* loop over pairs of basis functions to assemble the matrix   */
  /***************************************************************/
  int NE = S->NumEdges;
  int nt, NumTasks, NumThreads = GetNumThreads();
#ifndef USE_OPENMP
  NumTasks=NumThreads=1;
  if (G->LogLevel>=SCUFF_VERBOSE2)
   Log(" no multithreading...");
#else
  NumTasks=NumThreads*100;
  if (NumTasks>S->NumEdges) 
  if (G->LogLevel>=SCUFF_VERBOSE2)
   Log(" OpenMP multithreading (%i threads,%i tasks)...",NumThreads,NumTasks);
#pragma omp parallel for schedule(dynamic,1), num_threads(NumThreads)
#endif
  for(int nea=0; nea<S->NumEdges; nea++)
   for(int neb=nea; neb<S->NumEdges; neb++)
    { 
      if (nea==0 && G->LogLevel>SCUFF_VERBOSE2)
       LogPercent(nea,NE);     

      cdouble dGEntries[6], dCEntries[6];
      GetdEdgeEdgeInteractions(S, nea, neb, k, dGEntries, dCEntries);
      for(int Mu=0; Mu<6; Mu++)
       if (dG[Mu])
        { dG[Mu]->SetEntry(2*nea,   2*neb,   PreFac1*dGEntries[Mu]);
          dG[Mu]->SetEntry(2*nea,   2*neb+1, PreFac2*dCEntries[Mu]);
          dG[Mu]->SetEntry(2*nea+1, 2*neb,   PreFac2*dCEntries[Mu]);
          dG[Mu]->SetEntry(2*nea+1, 2*neb+1, PreFac3*dGEntries[Mu]);
        };
    };

}
#endif

} // namespace scuff<|MERGE_RESOLUTION|>--- conflicted
+++ resolved
@@ -552,15 +552,6 @@
       Tauz += 0.0;
     };
 
-<<<<<<< HEAD
-  EPPFT[0] = 0.5*PAbs;
-  EPPFT[1] = 0.5*(10.0/3.0)*Fx/real(Omega);
-  EPPFT[2] = 0.5*(10.0/3.0)*Fy/real(Omega);
-  EPPFT[3] = 0.5*(10.0/3.0)*Fz/real(Omega);
-  EPPFT[4] = 0.5*(10.0/3.0)*Taux/real(Omega);
-  EPPFT[5] = 0.5*(10.0/3.0)*Tauy/real(Omega);
-  EPPFT[6] = 0.5*(10.0/3.0)*Tauz/real(Omega);
-=======
   EPPFT[0] = PAbs;
   EPPFT[1] = (10.0/3.0)*Fx;
   EPPFT[2] = (10.0/3.0)*Fy;
@@ -568,7 +559,6 @@
   EPPFT[4] = (10.0/3.0)*Taux;
   EPPFT[5] = (10.0/3.0)*Tauy;
   EPPFT[6] = (10.0/3.0)*Tauz;
->>>>>>> d6a6460d
 
 }
 
