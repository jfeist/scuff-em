<<<<<<< HEAD
EXTRA_DIST=				        \
 geoFiles/Hemisphere.geo			\
 geoFiles/PlanarYUAntenna.geo  			\
 mshFiles/Hemisphere.msh       			\
 mshFiles/PlanarYUAntenna_Medium.msh 		\
 portFiles/Dipole.ports        			\
 portcurrentFiles/Dipole.portCurrents 		\
 scuffgeoFiles/DipoleAntenna_Medium.scuffgeo 	\
 scuffgeoFiles/YUAntenna_N2_Medium.scuffgeo 	\
 scuffgeoFiles/YUAntenna_N4_Medium.scuffgeo 	\
 RunScript.FieldPatterns                    	\
=======
EXTRA_DIST=				                         \
 geoFiles/Hemisphere.geo       \
 geoFiles/PlanarYUAntenna.geo  \
 mshFiles/Hemisphere.msh       \
 mshFiles/PlanarYUAntenna_Medium.msh \
 scuffgeoFiles/DipoleAntenna_Medium.scuffgeo \
 scuffgeoFiles/YUAntenna_N2_Medium.scuffgeo \
 scuffgeoFiles/YUAntenna_N4_Medium.scuffgeo \
 portFiles/Dipole.ports        \
 portcurrentFiles/Dipole.portcurrents \
 RunScript.FieldPatterns                    \
>>>>>>> 693b027d
 RunScript.SZParms

pkgdatadir = $(datadir)/scuff-em/examples/YagiUdaAntennas
nodist_pkgdata_DATA = ${EXTRA_DIST}

geodir   = $(pkgdatadir)/geoFiles
geo_DATA = geoFiles/Hemisphere.geo geoFiles/PlanarYUAntenna.geo

mshdir   = $(pkgdatadir)/mshFiles
msh_DATA = mshFiles/Hemisphere.msh mshFiles/PlanarYUAntenna_Medium.msh

<<<<<<< HEAD
=======
scuffgeodir   = $(pkgdatadir)/scuffgeoFiles
scuffgeo_DATA = scuffgeoFiles/DipoleAntenna_Medium.scuffgeo \
                scuffgeoFiles/YUAntenna_N2_Medium.scuffgeo  \
                scuffgeoFiles/YUAntenna_N4_Medium.scuffgeo

>>>>>>> 693b027d
portdir   = $(pkgdatadir)/portFiles
port_DATA = portFiles/Dipole.ports

portcurrentdir   = $(pkgdatadir)/portcurrentFiles
<<<<<<< HEAD
portcurrent_DATA = portcurrentFiles/Dipole.portCurrents

scuffgeodir   = $(pkgdatadir)/scuffgeoFiles
scuffgeo_DATA = scuffgeoFiles/DipoleAntenna_Medium.scuffgeo \
                scuffgeoFiles/YUAntenna_N2_Medium.scuffgeo  \
                scuffgeoFiles/YUAntenna_N4_Medium.scuffgeo
=======
portcurrent_DATA = portcurrentFiles/Dipole.portcurrents
>>>>>>> 693b027d
<|MERGE_RESOLUTION|>--- conflicted
+++ resolved
@@ -1,28 +1,14 @@
-<<<<<<< HEAD
-EXTRA_DIST=				        \
- geoFiles/Hemisphere.geo			\
- geoFiles/PlanarYUAntenna.geo  			\
- mshFiles/Hemisphere.msh       			\
- mshFiles/PlanarYUAntenna_Medium.msh 		\
- portFiles/Dipole.ports        			\
- portcurrentFiles/Dipole.portCurrents 		\
- scuffgeoFiles/DipoleAntenna_Medium.scuffgeo 	\
- scuffgeoFiles/YUAntenna_N2_Medium.scuffgeo 	\
- scuffgeoFiles/YUAntenna_N4_Medium.scuffgeo 	\
- RunScript.FieldPatterns                    	\
-=======
-EXTRA_DIST=				                         \
- geoFiles/Hemisphere.geo       \
- geoFiles/PlanarYUAntenna.geo  \
- mshFiles/Hemisphere.msh       \
- mshFiles/PlanarYUAntenna_Medium.msh \
- scuffgeoFiles/DipoleAntenna_Medium.scuffgeo \
- scuffgeoFiles/YUAntenna_N2_Medium.scuffgeo \
- scuffgeoFiles/YUAntenna_N4_Medium.scuffgeo \
- portFiles/Dipole.ports        \
- portcurrentFiles/Dipole.portcurrents \
- RunScript.FieldPatterns                    \
->>>>>>> 693b027d
+EXTRA_DIST=                                         \
+ geoFiles/Hemisphere.geo                            \
+ geoFiles/PlanarYUAntenna.geo                       \
+ mshFiles/Hemisphere.msh                            \
+ mshFiles/PlanarYUAntenna_Medium.msh                \
+ scuffgeoFiles/DipoleAntenna_Medium.scuffgeo        \
+ scuffgeoFiles/YUAntenna_N2_Medium.scuffgeo         \
+ scuffgeoFiles/YUAntenna_N4_Medium.scuffgeo         \
+ portFiles/Dipole.ports                             \
+ portcurrentFiles/Dipole.portcurrents               \
+ RunScript.FieldPatterns                            \
  RunScript.SZParms
 
 pkgdatadir = $(datadir)/scuff-em/examples/YagiUdaAntennas
@@ -34,25 +20,16 @@
 mshdir   = $(pkgdatadir)/mshFiles
 msh_DATA = mshFiles/Hemisphere.msh mshFiles/PlanarYUAntenna_Medium.msh
 
-<<<<<<< HEAD
-=======
+portdir   = $(pkgdatadir)/portFiles
+port_DATA = portFiles/Dipole.ports
+
 scuffgeodir   = $(pkgdatadir)/scuffgeoFiles
 scuffgeo_DATA = scuffgeoFiles/DipoleAntenna_Medium.scuffgeo \
                 scuffgeoFiles/YUAntenna_N2_Medium.scuffgeo  \
                 scuffgeoFiles/YUAntenna_N4_Medium.scuffgeo
 
->>>>>>> 693b027d
 portdir   = $(pkgdatadir)/portFiles
 port_DATA = portFiles/Dipole.ports
 
 portcurrentdir   = $(pkgdatadir)/portcurrentFiles
-<<<<<<< HEAD
-portcurrent_DATA = portcurrentFiles/Dipole.portCurrents
-
-scuffgeodir   = $(pkgdatadir)/scuffgeoFiles
-scuffgeo_DATA = scuffgeoFiles/DipoleAntenna_Medium.scuffgeo \
-                scuffgeoFiles/YUAntenna_N2_Medium.scuffgeo  \
-                scuffgeoFiles/YUAntenna_N4_Medium.scuffgeo
-=======
-portcurrent_DATA = portcurrentFiles/Dipole.portcurrents
->>>>>>> 693b027d
+portcurrent_DATA = portcurrentFiles/Dipole.portcurrents