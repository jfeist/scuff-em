/* Copyright (C) 2005-2011 M. T. Homer Reid
 *
 * This file is part of SCUFF-EM.
 *
 * SCUFF-EM is free software; you can redistribute it and/or modify
 * it under the terms of the GNU General Public License as published by
 * the Free Software Foundation; either version 2 of the License, or
 * (at your option) any later version.
 *
 * SCUFF-EM is distributed in the hope that it will be useful,
 * but WITHOUT ANY WARRANTY; without even the implied warranty of
 * MERCHANTABILITY or FITNESS FOR A PARTICULAR PURPOSE.  See the
 * GNU General Public License for more details.
 *
 * You should have received a copy of the GNU General Public License
 * along with this program; if not, write to the Free Software
 * Foundation, Inc., 59 Temple Place, Suite 330, Boston, MA  02111-1307  USA
 */

/*
 * BZIntegration.cc -- routines for computing numerical
 *                  -- Brillouin-zone integrals in scuff-EM
 *
 * homer reid       -- 3/2015
 *
 */

/*
 *
 */

#include "libhrutil.h"
#include "libTriInt.h"

#ifdef HAVE_DCUTRI
 void *CreateDCUTRIWorkspace(int numfun, int maxpts);
 int DCUTRI(void *opW, double **Vertices, TriIntFun func,
            void *parms, double epsabs, double epsrel,
            double *I, double *abserr);
#else

void *CreateDCUTRIWorkspace(int numfun, int maxpts)
{ (void) numfun;
  (void) maxpts;
  ErrExit("SCUFF-EM was not compiled with DCUTRI; configure --with-dcutri");
  return 0;
}

int DCUTRI(void *opW, double **Vertices, TriIntFun func,
           void *parms, double epsabs, double epsrel,
           double *I, double *abserr)
{ 
  (void)opW; 
  (void)Vertices;
  (void)func;
  (void)parms;
  (void)epsabs;
  (void)epsrel;
  (void)I;
  (void)abserr;

  CreateDCUTRIWorkspace(0,0);
  return 0;
}
#endif

/***************************************************************/
/***************************************************************/
/***************************************************************/
int BZIntegrand_PCubature(unsigned ndim, const double *u,
                          void *pArgs, unsigned fdim,
                          double *BZIntegrand)
{
  (void) ndim; // unused
  (void) fdim; // unused

  /*--------------------------------------------------------------*/
  /*- unpack fields from user data structure ---------------------*/
  /*--------------------------------------------------------------*/
  GetBZIArgStruct *Args  = (GetBZIArgStruct *)pArgs;
  cdouble Omega          = Args->Omega;
  BZIFunction *BZIFunc   = Args->BZIFunc;
  void *UserData         = Args->UserData;
  HMatrix *RLBasis       = Args->RLBasis;
  int LDim               = RLBasis->NR;

  /*--------------------------------------------------------------*/
  /*- convert (ux, uy) variable to kBloch ------------------------*/
  /*--------------------------------------------------------------*/
  double kBloch[3]={0.0, 0.0, 0.0};
  for(int nd=0; nd<LDim; nd++)
   for(int nc=0; nc<3; nc++)
    kBloch[nc] = u[nd]*RLBasis->GetEntryD(nc,nd);

  /*--------------------------------------------------------------*/
  /*--------------------------------------------------------------*/
  /*--------------------------------------------------------------*/
  BZIFunc(UserData, Omega, kBloch, BZIntegrand);

  Args->NumCalls++;
  return 0;
}

/***************************************************************/
/***************************************************************/
/***************************************************************/
void GetBZIntegral_PCubature(GetBZIArgStruct *Args,
                             cdouble Omega, double *BZIntegral)
{ 
  /***************************************************************/
  /***************************************************************/
  /***************************************************************/
  HMatrix *RLBasis   = Args->RLBasis;
  int LDim           = RLBasis->NR;
  int FDim           = Args->FDim;
  int MaxPoints      = Args->MaxPoints;
  double *BZIError   = Args->BZIError;
  double RelTol      = Args->RelTol;
  double AbsTol      = Args->AbsTol;
  bool Reduced       = Args->Reduced;
  
  double Lower[2]={0.0, 0.0};
  double Upper[2]={1.0, 1.0};
  if (Reduced)
   Upper[0]=Upper[1]=0.5;
  Args->Omega = Omega;
  pcubature(FDim, BZIntegrand_PCubature, (void *)Args, LDim,
	    Lower, Upper, MaxPoints, AbsTol, RelTol,
	    ERROR_INDIVIDUAL, BZIntegral, BZIError);
 
}

/***************************************************************/
/* BZ integrand function passed to triangle cubature routines  */
/***************************************************************/
void BZIntegrand_TriCub(double *u, void *pArgs, double *BZIntegrand)
{
  /*--------------------------------------------------------------*/
  /*- unpack fields from user data structure ---------------------*/
  /*--------------------------------------------------------------*/
  GetBZIArgStruct *Args  = (GetBZIArgStruct *)pArgs;
  cdouble Omega          = Args->Omega;
  BZIFunction *BZIFunc   = Args->BZIFunc;
  void *UserData         = Args->UserData;
  HMatrix *RLBasis       = Args->RLBasis;
  int LDim               = RLBasis->NC;

  if (LDim!=2)
   ErrExit("Triangle-cubature BZ integrators require 2D lattices");

  /*--------------------------------------------------------------*/
  /*- convert (ux, uy) variable to kBloch ------------------------*/
  /*--------------------------------------------------------------*/
<<<<<<< HEAD
  double kBloch[2]={0.0, 0.0};
  kBloch[0] = u[0]*RLBasis->GetEntryD(0,0)
             +u[1]*RLBasis->GetEntryD(0,1);
  kBloch[1] = u[0]*RLBasis->GetEntryD(1,0) 
             +u[1]*RLBasis->GetEntryD(1,1);
=======
  double kBloch[3]={0.0, 0.0, 0.0};
  for(int nd=0; nd<LDim; nd++)
   for(int nc=0; nc<3; nc++)
    kBloch[nc] = u[nd]*RLBasis->GetEntryD(nc,nd);
>>>>>>> 0344a216

  /*--------------------------------------------------------------*/
  /*--------------------------------------------------------------*/
  /*--------------------------------------------------------------*/
  BZIFunc(UserData, Omega, kBloch, BZIntegrand);

  Args->NumCalls++;
}

/***************************************************************/
/* triangle cubature                                           */
/* Order = {0, 1, 2, 4, 5, 7, 9, 13, 14, 16, 20, 25}           */
/***************************************************************/
void GetBZIntegral_TC(GetBZIArgStruct *Args, cdouble Omega,
                      double *BZIntegral)
{
  int Order              = Args->Order;
  bool BZSymmetric       = Args->BZSymmetric;
  bool Reduced           = Args->Reduced;
  int FDim               = Args->FDim;

  /*--------------------------------------------------------------*/
  /*--------------------------------------------------------------*/
  /*--------------------------------------------------------------*/
  static int FDimSave=0, MaxPointsSave=0;
  static void *Workspace=0;
  static double *Error=0;
  if (Order==0)
   {
     if (FDimSave!=FDim || MaxPointsSave!=Args->MaxPoints )
      { FDimSave=FDim;
        MaxPointsSave=Args->MaxPoints;
        if (Workspace) free(Workspace);
        Workspace=CreateDCUTRIWorkspace(FDim, Args->MaxPoints);
        Error=(double *)reallocEC(Error, FDim*sizeof(double));
      };
   };
  
  /*--------------------------------------------------------------*/
  /*--------------------------------------------------------------*/
  /*--------------------------------------------------------------*/
  double V1[3]={0.0, 0.0, 0.0};
  double V2[3]={1.0, 0.0, 0.0};
  double V3[3]={1.0, 1.0, 0.0};
  double *Vertices[3]={V1,V2,V3};
  if (Reduced)
   V2[0]=V3[0]=V3[1]=0.5;
  Args->Omega=Omega; 

  if (Order==0)
   Args->NumCalls = DCUTRI(Workspace, Vertices, 
                             BZIntegrand_TriCub, (void *) Args,
                             Args->AbsTol, Args->RelTol, 
                             BZIntegral, Error);
  else
   Args->NumCalls = TriIntFixed(BZIntegrand_TriCub, FDim, (void *)Args,
                                V1, V2, V3, Order, BZIntegral);
  
  if (BZSymmetric)
   { for(int nf=0; nf<FDim; nf++)
      BZIntegral[nf]*=2.0;
   }
  else
   { V2[1]=V2[0]; V2[0]=0.0;
     double *F2=new double[FDim];
     if (Order==0)
      Args->NumCalls += DCUTRI(Workspace, Vertices, 
                               BZIntegrand_TriCub, (void *) Args,
                               Args->AbsTol, Args->RelTol, 
                               F2, Error);
     else
      Args->NumCalls += TriIntFixed(BZIntegrand_TriCub, FDim, (void *)Args,
                                    V1, V2, V3, Order, F2);

     for(int nf=0; nf<FDim; nf++)
      BZIntegral[nf] += F2[nf];
     delete[] F2;
   };

}

/***************************************************************/
/***************************************************************/
/***************************************************************/
void GetBZIntegral_CC(GetBZIArgStruct *Args, cdouble Omega,
                      double *BZIntegral)
{
  BZIFunction *BZIFunc  = Args->BZIFunc;
  void *UserData        = Args->UserData;
  bool BZSymmetric      = Args->BZSymmetric;
  int FDim              = Args->FDim;
  int LDim              = Args->RLBasis->NR;
  double AbsTol         = Args->AbsTol;
  double RelTol         = Args->RelTol;
  double *BZIError      = Args->BZIError;
  bool Reduced          = Args->Reduced; 
  int Order             = Args->Order;
  HMatrix *RLBasis      = Args->RLBasis;

  /***************************************************************/
  /***************************************************************/
  /***************************************************************/
  if (Order>0)
   {
     double *CCQR=GetCCRule(Order);
     double uMin = 0.0, uMax = Reduced ? 0.5 : 1.0;
     double uAvg = 0.5*(uMax+uMin), uDelta=0.5*(uMax-uMin);

     int ncp[MAXBZDIM], NCP=Order;
     memset(ncp, 0, MAXBZDIM*sizeof(int));
     double *dBZI=BZIError;
     memset(BZIntegral, 0, FDim*sizeof(double));
<<<<<<< HEAD
     if (LDim==1)
      { for(int n=0; n<Order; n++)
         { double u  = uAvg + uDelta*CCQR[2*n + 0];
           double w  = CCQR[2*n+1];
           kBloch[0] = u*RLBasis->GetEntryD(0,0);
           kBloch[1] = u*RLBasis->GetEntryD(1,0);
           BZIFunc(UserData, Omega, kBloch, dBZI);
           Args->NumCalls++;
           for(int nf=0; nf<FDim; nf++)
            BZIntegral[nf]+=w*uDelta*dBZI[nf];
         };
      }
     else //(LDim==2)
      { for(int n1=0; n1<Order; n1++)
         for(int n2=(BZSymmetric ? n1 : 0); n2<Order; n2++)
          { double u1 = uAvg + uDelta*CCQR[2*n1 + 0];
            double u2 = uAvg + uDelta*CCQR[2*n2 + 0];
            double w  = CCQR[2*n1+1] * CCQR[2*n2+1];
            if (BZSymmetric && n2>n1) w*=2.0;
            kBloch[0] 
             = u1*RLBasis->GetEntryD(0,0)+u2*RLBasis->GetEntryD(0,1);
            kBloch[1] 
             = u1*RLBasis->GetEntryD(1,0)+u2*RLBasis->GetEntryD(1,1);
            BZIFunc(UserData, Omega, kBloch, dBZI);
            Args->NumCalls++;
            for(int nf=0; nf<FDim; nf++)
             BZIntegral[nf]+=w*uDelta*uDelta*dBZI[nf];
          };
=======
     bool Done=false;
     while(!Done)
      { 
        // advance to next d-dimensional cubature point
        double u[MAXBZDIM], w=1.0;
        for(int nd=0; nd<LDim; nd++)
         { 
           int nn = ncp[nd];
           u[nd]  = uAvg + uDelta*CCQR[2*nn + 0];
           w     *= uDelta*CCQR[2*nn+1];

           ncp[nd] = (nn+1)%NCP;
           if(ncp[nd]) break;
           if(nd==(LDim-1)) Done=true;
         };
   
        if (LDim==2 && BZSymmetric && ncp[1]>ncp[0])
         continue;
        if (LDim==2 && BZSymmetric && ncp[1]<ncp[0])
         w*=2.0;

        double kBloch[3]={0.0, 0.0, 0.0};
        for(int nd=0; nd<LDim; nd++)
         for(int nc=0; nc<3; nc++)
          kBloch[nc] = u[nd]*RLBasis->GetEntryD(nc,nd);

         BZIFunc(UserData, Omega, kBloch, dBZI);
         VecPlusEquals(BZIntegral, w, dBZI, FDim);
         Args->NumCalls++;
>>>>>>> 0344a216
      };
     return; 
   };

  /***************************************************************/
  /***************************************************************/
  /***************************************************************/
  static int FDimSave=0;
  static int LDimSave=0;
  static double *AllValues=0, *OuterValues=0;
  if (FDimSave!=FDim || LDimSave!=LDim)
   { FDimSave=FDim;
     LDimSave=LDim;
     int NP1 = (LDim==1) ? 129 : 129*129;
     int NP2 = (LDim==1) ? 65  : 65*65;
     AllValues=(double *)realloc(AllValues, NP1*FDim*sizeof(double));
     OuterValues=(double *)realloc(OuterValues, NP2*FDim*sizeof(double));
   };

  /***************************************************************/
  /***************************************************************/
  /***************************************************************/
  int pMin = 2;
  int pMax = 6;
  bool Converged = false;
  double xMin[2]={0.0, 0.0};
  double xMax[2]={1.0, 1.0};
  if (Reduced)
   xMax[0]=xMax[1]=0.5;
  for(int p=pMin; p<=pMax && !Converged; p++)
   { 
     if (LDim==1)
      ECC( p, xMin[0], xMax[0], BZIntegrand_PCubature,
           (void *)Args, FDim, AllValues,
           (p==pMin ? 0 : OuterValues), BZIntegral, BZIError);
     else
      ECC2D( p, xMin, xMax, BZIntegrand_PCubature,
             (void *)Args, FDim,
             BZSymmetric, AllValues,
             (p==pMin ? 0 : OuterValues), BZIntegral, BZIError);

     int N=(1<<(p+1)+1);
     Args->NumCalls += (LDim==1 ? N : N*N);
     int OVSize = (1<<p)+1;
     if (LDim==2) OVSize*=OVSize;
     if (p<pMax) 
      memcpy(OuterValues, AllValues, OVSize*FDim*sizeof(double));

     /*--------------------------------------------------------------*/
     /*- convergence analysis ---------------------------------------*/
     /*--------------------------------------------------------------*/
     double MaxAbsError=0.0, MaxRelError=0.0; 
     for(int nf=0; nf<FDim; nf++)
      { 
        MaxAbsError = fmax(MaxAbsError, BZIError[nf]);
        if ( BZIError[nf] > AbsTol )
         MaxRelError = fmax(MaxRelError, BZIError[nf] / fabs(BZIntegral[nf]) );
      };
     if ( (MaxAbsError < AbsTol) || (MaxRelError < RelTol) )
      Converged=true;
   };

}

/***************************************************************/
/***************************************************************/
/***************************************************************/
void GetBZIntegral(GetBZIArgStruct *Args, cdouble Omega, 
                   double *BZIntegral)
{
  /*--------------------------------------------------------------*/
  /*--------------------------------------------------------------*/
  /*--------------------------------------------------------------*/
  int FDim = Args->FDim;
  if (Args->BZIErrorSize!=FDim)
   { Args->BZIErrorSize=FDim;
     Args->BZIError
      =(double *)reallocEC(Args->BZIError, FDim*sizeof(double));
   };

  /*--------------------------------------------------------------*/
  /*--------------------------------------------------------------*/
  /*--------------------------------------------------------------*/
  Args->NumCalls=0;
  switch(Args->BZIMethod)
   { case BZI_ADAPTIVE:
      GetBZIntegral_PCubature(Args, Omega, BZIntegral);
      break;
     case BZI_CC:
      GetBZIntegral_CC(Args, Omega, BZIntegral);
      break;
     case BZI_TC:
      GetBZIntegral_TC(Args, Omega, BZIntegral);
      break;
   };

  /*--------------------------------------------------------------*/
  /*--------------------------------------------------------------*/
  /*--------------------------------------------------------------*/
  if (Args->Reduced)
   { int LDim = Args->RLBasis->NR;
     double Factor = pow(2.0, LDim);
     for(int nf=0; nf<FDim; nf++)
     { BZIntegral[nf]*=Factor;
       Args->BZIError[nf]*=Factor;
     };
   };
} 

/***************************************************************/
/* get a basis for the reciprocal lattice.                     */
/***************************************************************/
double SetRLBasis(HMatrix *LBasis, HMatrix *RLBasis,
                  double *pLVolume, double *pRLVolume)
{
  if (pLVolume)   *pLVolume=0.0;
  if (pRLVolume) *pRLVolume=0.0;
 
  double LVolume=0.0, RLVolume=0.0;
  int LDim=LBasis->NC;

  double LBV[3][3], RLBV[3][3], LProduct=1.0;
  for(int nd=0; nd<LDim; nd++)
   { for(int nc=0; nc<3; nc++)
      LBV[nd][nc]=LBasis->GetEntryD(nc,nd);
     LProduct*=VecNorm(LBV[nd]);
   };

  double MinVolume = 1.0e-6*LProduct;

  switch(LDim)
   { case 1:
      LVolume = VecNorm(LBV[0]);
      if (LVolume==0.0) return 0;
      RLVolume = 2.0*M_PI/LVolume;
      VecScale(LBV[0], RLVolume, RLBV[0]);
      break;
      
     case 2:
      VecCross(LBV[0],LBV[1],LBV[2]);
      LVolume = VecNormalize(LBV[2]);
      if (LVolume < MinVolume) return 0;
      RLVolume = 4.0*M_PI*M_PI/LVolume;
      VecCross(LBV[1],LBV[2],RLBV[0]);
      VecCross(LBV[2],LBV[0],RLBV[1]);
      VecScale(RLBV[0],2.0*M_PI/LVolume);
      VecScale(RLBV[1],2.0*M_PI/LVolume);
      break;

     case 3:
      double TV[3];
      LVolume = VecDot(VecCross(LBV[0],LBV[1],TV),LBV[2]);
      if (LVolume < MinVolume) return 0;
      RLVolume = 8.0*M_PI*M_PI*M_PI/LVolume;
      VecCross(LBV[1],LBV[2],RLBV[0]);
      VecCross(LBV[2],LBV[0],RLBV[1]);
      VecCross(LBV[0],LBV[1],RLBV[2]);
      VecScale(RLBV[0],2.0*M_PI/LVolume);
      VecScale(RLBV[1],2.0*M_PI/LVolume);
      VecScale(RLBV[2],2.0*M_PI/LVolume);
      break;
   };

  for(int nd=0; nd<LDim; nd++)
   for(int nc=0; nc<3; nc++)
    RLBasis->SetEntry(nc, nd, RLBV[nd][nc]);

  if (pLVolume)  *pLVolume=LVolume;
  if (pRLVolume) *pRLVolume=RLVolume;

  return RLVolume;
}

/***************************************************************/
/***************************************************************/
/***************************************************************/
HMatrix *GetRLBasis(HMatrix *LBasis, 
                    double *pLVolume, double *pRLVolume)
{
  HMatrix *RLBasis = new HMatrix(LBasis);
  SetRLBasis(LBasis, RLBasis, pLVolume, pRLVolume);
  return RLBasis;
}

/***************************************************************/
/***************************************************************/
/***************************************************************/
void InitGetBZIArgs(GetBZIArgStruct *Args, HMatrix *LBasis)
{
  Args->BZIFunc      = 0;
  Args->UserData     = 0;
  Args->FDim         = 0;
  Args->BZSymmetric  = false;

  Args->BZIMethod    = BZI_ADAPTIVE;
  Args->MaxPoints    = 0;
  Args->NumCalls     = 0;
  Args->Order        = 4;
  Args->RelTol       = 1.0e-2;
  Args->AbsTol       = 0.0;
  Args->Reduced      = true;

  Args->BZIError     = 0;
  Args->BZIErrorSize = 0;

  if (!LBasis || (LBasis->NR!=3 || LBasis->NC>=4) )
   ErrExit("Invalid lattice basis in InitGetBZIArgs");

<<<<<<< HEAD
  /***************************************************************/
  /***************************************************************/
  /***************************************************************/
  int LDim = LBasis->NC;
  Args->RLBasis = new HMatrix(3, LDim);
  if (LDim==1)
   { 
     if (LBasis->GetEntryD(0,1)!=0.0)
      ErrExit("1D lattice vectors must be parallel to x axis");

     double GammaX=2.0*M_PI/(LBasis->GetEntryD(0,0));
     Args->RLBasis->SetEntry(0,0,GammaX);
     Args->BZVolume = GammaX;
   }
  else 
   { double L1X=LBasis->GetEntryD(0,0);
     double L1Y=LBasis->GetEntryD(1,0);
     double L2X=LBasis->GetEntryD(0,1);
     double L2Y=LBasis->GetEntryD(1,1);

     double Area= L1X*L2Y - L1Y*L2X;
     if (Area==0.0)
      ErrExit("%s:%i: lattice has empty unit cell",__FILE__,__LINE__);
     double Gamma1X =  2.0*M_PI*L2Y / Area;
     double Gamma1Y = -2.0*M_PI*L1Y / Area;
     double Gamma2X = -2.0*M_PI*L2X / Area;
     double Gamma2Y =  2.0*M_PI*L1X / Area;

     Args->RLBasis->SetEntry(0,0,Gamma1X);
     Args->RLBasis->SetEntry(1,0,Gamma1Y);
     Args->RLBasis->SetEntry(0,1,Gamma2X);
     Args->RLBasis->SetEntry(1,1,Gamma2Y);
  
     Args->BZVolume = Gamma1X*Gamma2Y - Gamma1Y*Gamma2X;
   };
  
=======
  Args->RLBasis = GetRLBasis(LBasis);
>>>>>>> 0344a216
}

/***************************************************************/
/***************************************************************/
/***************************************************************/
GetBZIArgStruct *CreateGetBZIArgs(HMatrix *LBasis)
{ 
  GetBZIArgStruct *Args = (GetBZIArgStruct *)mallocEC(sizeof(*Args));
  InitGetBZIArgs(Args, LBasis);
  return Args;
}

/***************************************************************/
/***************************************************************/
/***************************************************************/
#if 0
GetBZIArgStruct *ProcessBZIOptions(int argc, char *argv[])
{
  /***************************************************************/
  /***************************************************************/
  /***************************************************************/
  GetBZIArgStruct *Args = (GetBZIArgStruct *)mallocEC(sizeof(*Args));

  /***************************************************************/
  /***************************************************************/
  /***************************************************************/
  char *BZIString=0;
  int BZIOrder=-1;
  int BZIMaxPoints=1000;
  bool BZSymmetric=false;
  double BZIRelTol=1.0e-2;
  double BZIAbsTol=0.0;

  OptStruct OSArray[]=
   { 
     {"BZIMethod",     PA_STRING,  1, 1, (void *)&BZIString,    0,  "Brillouin-zone integration method [DCUTRI | adaptive]"},
     {"BZIOrder",      PA_INT,     1, 1, (void *)&BZIOrder,     0,  "Brillouin-zone integration order"},
     {"BZIRelTol",     PA_DOUBLE,  1, 1, (void *)&RelTol,       0,  "relative tolerance for Brillouin-zone integration"},
     {"BZIAbsTol",     PA_DOUBLE,  1, 1, (void *)&RelTol,       0,  "absolute tolerance for Brillouin-zone integration"},
     {"BZIMaxPoints",  PA_INT,     1, 1, (void *)&MaxEvals,     0,  "maximum number of Brillouin-zone samples"},
     {"BZSymmetric",   PA_BOOL,    0, 1, (void *)&BZSymmetric,  0,  "assume BZ integrand is xy-symmetric"},
   };
  ProcessOptions(argc, argv, OSArray);

}

/***************************************************************/
/***************************************************************/
/***************************************************************/
void SetLBasis(Get BZIArgStruct *Args, HMatrix *LBasis)
{
}
#endif<|MERGE_RESOLUTION|>--- conflicted
+++ resolved
@@ -151,18 +151,10 @@
   /*--------------------------------------------------------------*/
   /*- convert (ux, uy) variable to kBloch ------------------------*/
   /*--------------------------------------------------------------*/
-<<<<<<< HEAD
-  double kBloch[2]={0.0, 0.0};
-  kBloch[0] = u[0]*RLBasis->GetEntryD(0,0)
-             +u[1]*RLBasis->GetEntryD(0,1);
-  kBloch[1] = u[0]*RLBasis->GetEntryD(1,0) 
-             +u[1]*RLBasis->GetEntryD(1,1);
-=======
   double kBloch[3]={0.0, 0.0, 0.0};
   for(int nd=0; nd<LDim; nd++)
    for(int nc=0; nc<3; nc++)
     kBloch[nc] = u[nd]*RLBasis->GetEntryD(nc,nd);
->>>>>>> 0344a216
 
   /*--------------------------------------------------------------*/
   /*--------------------------------------------------------------*/
@@ -275,36 +267,6 @@
      memset(ncp, 0, MAXBZDIM*sizeof(int));
      double *dBZI=BZIError;
      memset(BZIntegral, 0, FDim*sizeof(double));
-<<<<<<< HEAD
-     if (LDim==1)
-      { for(int n=0; n<Order; n++)
-         { double u  = uAvg + uDelta*CCQR[2*n + 0];
-           double w  = CCQR[2*n+1];
-           kBloch[0] = u*RLBasis->GetEntryD(0,0);
-           kBloch[1] = u*RLBasis->GetEntryD(1,0);
-           BZIFunc(UserData, Omega, kBloch, dBZI);
-           Args->NumCalls++;
-           for(int nf=0; nf<FDim; nf++)
-            BZIntegral[nf]+=w*uDelta*dBZI[nf];
-         };
-      }
-     else //(LDim==2)
-      { for(int n1=0; n1<Order; n1++)
-         for(int n2=(BZSymmetric ? n1 : 0); n2<Order; n2++)
-          { double u1 = uAvg + uDelta*CCQR[2*n1 + 0];
-            double u2 = uAvg + uDelta*CCQR[2*n2 + 0];
-            double w  = CCQR[2*n1+1] * CCQR[2*n2+1];
-            if (BZSymmetric && n2>n1) w*=2.0;
-            kBloch[0] 
-             = u1*RLBasis->GetEntryD(0,0)+u2*RLBasis->GetEntryD(0,1);
-            kBloch[1] 
-             = u1*RLBasis->GetEntryD(1,0)+u2*RLBasis->GetEntryD(1,1);
-            BZIFunc(UserData, Omega, kBloch, dBZI);
-            Args->NumCalls++;
-            for(int nf=0; nf<FDim; nf++)
-             BZIntegral[nf]+=w*uDelta*uDelta*dBZI[nf];
-          };
-=======
      bool Done=false;
      while(!Done)
       { 
@@ -334,7 +296,6 @@
          BZIFunc(UserData, Omega, kBloch, dBZI);
          VecPlusEquals(BZIntegral, w, dBZI, FDim);
          Args->NumCalls++;
->>>>>>> 0344a216
       };
      return; 
    };
@@ -543,46 +504,7 @@
   if (!LBasis || (LBasis->NR!=3 || LBasis->NC>=4) )
    ErrExit("Invalid lattice basis in InitGetBZIArgs");
 
-<<<<<<< HEAD
-  /***************************************************************/
-  /***************************************************************/
-  /***************************************************************/
-  int LDim = LBasis->NC;
-  Args->RLBasis = new HMatrix(3, LDim);
-  if (LDim==1)
-   { 
-     if (LBasis->GetEntryD(0,1)!=0.0)
-      ErrExit("1D lattice vectors must be parallel to x axis");
-
-     double GammaX=2.0*M_PI/(LBasis->GetEntryD(0,0));
-     Args->RLBasis->SetEntry(0,0,GammaX);
-     Args->BZVolume = GammaX;
-   }
-  else 
-   { double L1X=LBasis->GetEntryD(0,0);
-     double L1Y=LBasis->GetEntryD(1,0);
-     double L2X=LBasis->GetEntryD(0,1);
-     double L2Y=LBasis->GetEntryD(1,1);
-
-     double Area= L1X*L2Y - L1Y*L2X;
-     if (Area==0.0)
-      ErrExit("%s:%i: lattice has empty unit cell",__FILE__,__LINE__);
-     double Gamma1X =  2.0*M_PI*L2Y / Area;
-     double Gamma1Y = -2.0*M_PI*L1Y / Area;
-     double Gamma2X = -2.0*M_PI*L2X / Area;
-     double Gamma2Y =  2.0*M_PI*L1X / Area;
-
-     Args->RLBasis->SetEntry(0,0,Gamma1X);
-     Args->RLBasis->SetEntry(1,0,Gamma1Y);
-     Args->RLBasis->SetEntry(0,1,Gamma2X);
-     Args->RLBasis->SetEntry(1,1,Gamma2Y);
-  
-     Args->BZVolume = Gamma1X*Gamma2Y - Gamma1Y*Gamma2X;
-   };
-  
-=======
   Args->RLBasis = GetRLBasis(LBasis);
->>>>>>> 0344a216
 }
 
 /***************************************************************/
