/* Copyright (C) 2005-2011 M. T. Homer Reid
 *
 * This file is part of SCUFF-EM.
 *
 * SCUFF-EM is free software; you can redistribute it and/or modify
 * it under the terms of the GNU General Public License as published by
 * the Free Software Foundation; either version 2 of the License, or
 * (at your option) any later version.
 *
 * SCUFF-EM is distributed in the hope that it will be useful,
 * but WITHOUT ANY WARRANTY; without even the implied warranty of
 * MERCHANTABILITY or FITNESS FOR A PARTICULAR PURPOSE.  See the
 * GNU General Public License for more details.
 *
 * You should have received a copy of the GNU General Public License
 * along with this program; if not, write to the Free Software
 * Foundation, Inc., 59 Temple Place, Suite 330, Boston, MA  02111-1307  USA
 */

/*
 * SumsIntegrals.cc -- routines for evaluating matsubara sums,
 *                  -- imaginary-frequency integrals, and 
 *                  -- brillouin-zone integrations
 *
 * homer reid       -- 2/2012
 *
 */

#include "scuff-cas3D.h"
#include "libscuffInternals.h"
#include <libSGJC.h>
#include <libTriInt.h>

#define XIMIN  0.001
#define XIMAX 10.000

/***************************************************************/
/* helper routine for CacheRead that, given a line of text     */
/* from a cache file, does the following:                      */
/*  1. checks that the first token on the line matches Tag     */
/*     and that the next NumbersToMatch tokens match the       */
/*     corresponding entries of Numbers                        */ 
/*  2. if (1) failed, returns false                            */
/*  3. otherwise, fills in Values with the remaining numbers   */
/*     on the line (up to 4) and returns the number of those   */
/*     numbers that were successfully read as *NumValues       */
/***************************************************************/
bool LineMatches(char *Line, char *Tag, double *Keys, int NumKeys,
                 double *Values, int *NumValues)
{
  char MyTag[1000];
  double Numbers[7];
  int nRead=sscanf(Line,"%s %le %le %le %le %le %le %le",
                         MyTag, Numbers+0, Numbers+1,
                         Numbers+2, Numbers+3, Numbers+4,
                         Numbers+5, Numbers+6);
  
  if ( nRead < (NumKeys+2) )
   return false;

  if ( strcasecmp(Tag, MyTag) ) 
   return false;

  for(int nk=0; nk<NumKeys; nk++)
   if ( fabs(Numbers[nk]-Keys[nk]) > 1.0e-6*fabs(Keys[nk]) )
    return false;

  *NumValues = nRead - 1 - NumKeys;
  for(int nv=0; nv < (*NumValues); nv++)
   Values[nv] = Numbers[NumKeys + nv];

  return true;

}

/***************************************************************/
/* CacheRead: attempt to bypass an entire GetXiIntegrand       */
/* calculation by reading results from the .byXi or .byXikbloch*/
/* file. Returns true if successful (which means the values of */
/* the energy/force/torque integrand for ALL transformations   */
/* at this value of Xi were successfully read from the file)   */
/* or false on failure.                                        */
/***************************************************************/
bool CacheRead(SC3Data *SC3D, double Xi, double *kBloch, double *EFT)
{ 
  if (SC3D->UseExistingData==false)
   return false;

  if (    (kBloch==0 && SC3D->G->LDim>0)
       || (kBloch!=0 && SC3D->G->LDim==0)
     ) ErrExit("%s:%i: internal error",__FILE__,__LINE__);

  /*----------------------------------------------------------*/
  /*----------------------------------------------------------*/
  /*----------------------------------------------------------*/
  int NumKeys = 1 + SC3D->G->LDim;
  double Keys[3];
  Keys[0]=Xi;
  if(NumKeys>=2) Keys[1]=kBloch[0];
  if(NumKeys>=3) Keys[2]=kBloch[1];

  /*----------------------------------------------------------*/
  /* 0. try to open the cache file. --------------------------*/
  /*----------------------------------------------------------*/
  FILE *f;
  if (kBloch)
   f=fopen(SC3D->ByXiKFileName,"r");
  else
   f=fopen(SC3D->ByXiFileName,"r");
  if (f==0) return false;

  /*----------------------------------------------------------*/
  /* 1. skip down through the cache file until we find a line */
  /*    whose...                                              */
  /*----------------------------------------------------------*/
  double Values[7];
  int NumValues;
  int LineNum=0;
  char Line[1000];
  char *Tag = SC3D->GTCList[0]->Tag;
  bool FoundFirst=false;
  int NQ = SC3D->NumQuantities;
  while( !FoundFirst && fgets(Line,1000,f) )
   { LineNum++;
     if ( !LineMatches(Line,Tag,Keys,NumKeys,Values,&NumValues) )
      continue;
     if ( NumValues != NQ )
      { Log(" found matching (Tag,freqs) on line %i of cache file"
            " but number of quantities is wrong (%i, %i)",
            LineNum,NumValues,NQ);
        continue;
      };
     FoundFirst=true;
   };
  if (!FoundFirst)
   { fclose(f);
     return false;
   };

  Log("...found matching dataset on line %i...",LineNum);
  memcpy(EFT,Values,NQ*sizeof(double));
   
  /*----------------------------------------------------------*/
  /* 3. ok, since that worked, now keep going ----------------*/
  /*----------------------------------------------------------*/
  for(int nt=1; nt<SC3D->NumTransformations; nt++)
   { 
     LineNum++;
     Tag = SC3D->GTCList[nt]->Tag;

     if (    !fgets(Line,1000,f)  
          || !LineMatches(Line,Tag,Keys,NumKeys,Values,&NumValues) 
          || (NumValues!=NQ)
        )
      { Log(" ...but data for some transforms were missing (line %i) (aborting)",LineNum);
        fclose(f);
        return false;
      };

     memcpy(EFT + nt*NQ,Values,NQ*sizeof(double));
   };
   
  fclose(f);
  Log(" ...and successfully read data for all quantities at all transforms");
  return true;

}

/***************************************************************/
/* wrapper around GetCasimirIntegrand with correct prototype   */
/* prototype for passage to adapt_integrate() to use in        */
/* integrations over the brillouin zone                        */
/***************************************************************/
int kBlochIntegrand(unsigned ndim, const double *x, void *params,
                    unsigned fdim, double *fval)
{
  (void) fdim; // unused

  SC3Data *SC3D = (SC3Data *)params;
  double *EFT = fval;

  double kBloch[2];
  if (ndim==1)
   { kBloch[0] = x[0]*SC3D->RLBasisVectors[0][0];
     kBloch[1] = x[0]*SC3D->RLBasisVectors[0][1];
   }
  else if (ndim==2)
   { 
     kBloch[0] = x[0]*SC3D->RLBasisVectors[0][0] + x[1]*SC3D->RLBasisVectors[1][0];
     kBloch[1] = x[0]*SC3D->RLBasisVectors[0][1] + x[1]*SC3D->RLBasisVectors[1][1];
   }
  else
   ErrExit("%s:%i: internal error",__FILE__,__LINE__);

  GetCasimirIntegrand(SC3D, SC3D->Xi, kBloch, EFT);

  return 0;

}

/***************************************************************/
/***************************************************************/
/***************************************************************/
int uThetaIntegrand(unsigned ndim, const double *x, void *params,
                    unsigned fdim, double *fval)
{
  (void )ndim; // unused
  (void )fdim; // unused

  SC3Data *SC3D = (SC3Data*)params;
  double Xi     = SC3D->Xi;
  double ur     = SC3D->ur;

  double uTheta = x[0];
  double ux = ur * cos(uTheta);
  double uy = ur * sin(uTheta);

  double kBloch[2];
  kBloch[0] =    ux * SC3D->RLBasisVectors[0][0] 
               + uy * SC3D->RLBasisVectors[1][0];
  kBloch[1] =    ux * SC3D->RLBasisVectors[0][1] 
               + uy * SC3D->RLBasisVectors[1][1];

  GetCasimirIntegrand(SC3D, Xi, kBloch, fval);

  return 0;

}

/***************************************************************/
/* Estimate the integral over the angular arc at radius ur     */
/* in the (ux,uy) plane.                                       */
/***************************************************************/
void GetuThetaIntegral(double ur, SC3Data *SC3D, double *Result)
{
  int nFun = SC3D->NTNQ;

  double *AllValues   = new double[129*nFun];
  double *OuterValues = new double[65*nFun];
  double *Error       = new double[nFun];

  /***************************************************************/
  /***************************************************************/
  /***************************************************************/
  double ThetaMin, ThetaMax;
  if ( ur <= 0.5 )
   { ThetaMin = 0.0;
     ThetaMax = 0.5*M_PI;
   }
  else
   { ThetaMin = acos( 0.5 / ur );
     ThetaMax = 0.5*M_PI - ThetaMin;
   };

  if (SC3D->BZSymmetry)
   ThetaMax=0.25*M_PI;

  int pMin = (SC3D->BZSymmetry ? 2 : 3);
  int pMax = 7;
  bool Converged = false;
  SC3D->ur = ur ;
  for(int p=pMin; p<pMax && !Converged; p++)
   { 
     // estimate error using embedded clenshaw-curtis of order 2^(p+1)
     ECC(p, ThetaMin, ThetaMax, uThetaIntegrand, (void *)SC3D, nFun,
         AllValues, (p==pMin ? 0 : OuterValues ), Result, Error);

     if (p<pMax)
      memcpy(OuterValues, AllValues, 2*(1<<p)*nFun*sizeof(double));
      
     // determine whether or not that was sufficiently accurate
     double MaxRelError = Error[0] / fabs(Result[0]);
     for(int nf=1; nf<nFun; nf++)
      MaxRelError = fmax(MaxRelError, Error[nf] / fabs(Result[nf]) );

     if (MaxRelError < SC3D->RelTol) 
      Converged=true;
   };
  
  if (SC3D->BZSymmetry)
   { for (int nf=0; nf<nFun; nf++)
      Result[nf]*=2.0;
   };

  for(int nf=0; nf<nFun; nf++)
   Result[nf] *= ur;

  delete[] Error;
  delete[] AllValues;
  delete[] OuterValues;

}

/***************************************************************/
/***************************************************************/
/***************************************************************/
int urIntegrand(unsigned ndim, const double *x, void *params,
                unsigned fdim, double *fval)
{
  (void) ndim; // unused
  (void) fdim; // unused

  SC3Data *SC3D = (SC3Data *)params;
  double Xi     = SC3D->Xi;

  if (SC3D->G->LDim==2)
   { 
     double ur=x[0];
     if (ur==0.0 || ur==1.0)
      memset(fval, 0, fdim*sizeof(double));
     else
      GetuThetaIntegral(ur, SC3D, fval);
   }
  else // LDim==1
   { 
     double u=x[0];
     double kBloch[2];
     kBloch[0] = u*SC3D->RLBasisVectors[0][0];
     kBloch[1] = u*SC3D->RLBasisVectors[0][1];
     GetCasimirIntegrand(SC3D, Xi, kBloch, fval);
   };

  return 0;
}

/***************************************************************/
/* get the contribution of a single imaginary angular frequency*/
/* to the Casimir quantities. For non-periodic geometries, this*/
/* involves making a single call to GetCasimirIntegrand. For   */
/* periodic geometries, this means integrating over the        */
/* Brillouin zone at the Xi value in question.                 */
/***************************************************************/
void GetXiIntegrand(SC3Data *SC3D, double Xi, double *EFT) 
{
  /***************************************************************/
  /***************************************************************/
  /***************************************************************/
  int LDim = SC3D->G->LDim;
  if (LDim==0)
   { 
     GetCasimirIntegrand(SC3D, Xi, 0, EFT);
   }
  else
   { 
     /************************************************************/
     /* perform brillouin-zone integration.                      */
     /*                                                          */
     /* (1/V_{BZ}) \int_{BZ} f( \vec k ) d k                     */
     /*  =   \int_0^1     f[ \vec k(u) ] du                      */
     /*  = 2 \int_0^{1/2} f[ \vec k(u) ] du                      */
     /*                                                          */
     /*    (in the 1D case, with k(u)  = u\Gamma_1)              */
     /*                                                          */
     /*  =   \int_0^1 \int_0^1         f[ \vec k(u,v) ] du dv    */
     /*  = 4 \int_0^{1/2} \int_0^{1/2} f[ \vec k(u,v) ] du dv    */
     /*                                                          */
     /*    (in the 2D case, with k(u,v) = u\Gamma_1 + v\Gamma_2  */
     /*                                                          */
     /* note that the the 1/V_{BZ} prefactor is cancelled by the */
     /* Jacobian of the variable transformation.                 */
     /************************************************************/
     double Lower[2] = {0.0, 0.0};
     double Upper[2] = {0.5, 0.5};
     double *Error = new double[SC3D->NTNQ];
     
     SC3D->Xi = Xi;
     if ( SC3D->BZQMethod == QMETHOD_ADAPTIVE )
      {
        pcubature(SC3D->NTNQ, kBlochIntegrand, (void *)SC3D, 
                  LDim, Lower, Upper, SC3D->MaxkBlochPoints, 
                  SC3D->AbsTol, SC3D->RelTol, 
                  ERROR_INDIVIDUAL, EFT, Error);
      }
     else // BZQMethod == QMETHOD_CLIFF 
      {
        IntegrateCliffFunction(urIntegrand, (void *)SC3D, 2,
                               0.0, 0.5*sqrt(2.0), 0.0,
                               SC3D->RelTol, EFT, Error);
      };
   
     double PreFactor = (LDim==2) ? 4.0 : 2.0;
     for(int ntnq=0; ntnq<SC3D->NTNQ; ntnq++)
      { 
        EFT[ntnq] *= PreFactor;
        Error[ntnq] *= PreFactor;

        if ( Error[ntnq] > 10.0*SC3D->RelTol*fabs(EFT[ntnq]) )
         Warn("potentially large errors (Q%i: %i %%) in BZ integration",
               ntnq,ceil(100.0*Error[ntnq]/fabs(EFT[ntnq])));
      };
     
     /***************************************************************/
     /* write data to .byXi file                                    */
     /***************************************************************/
     FILE *f=fopen(SC3D->ByXiFileName,"a");
     for(int ntnq=0, nt=0; nt<SC3D->NumTransformations; nt++)
      { fprintf(f,"%s %.6e ",SC3D->GTCList[nt]->Tag,Xi);
        for(int nq=0; nq<SC3D->NumQuantities; nq++, ntnq++) 
         fprintf(f,"%.8e %.8e ",EFT[ntnq],Error[ntnq]);
        fprintf(f,"\n");
        fflush(f);
     };
     fclose(f);

     delete[] Error;
   };

}

/***************************************************************/
/* wrapper with correct prototype for pcubature (over an       */
/* infinite interval)                                          */
/***************************************************************/
int GetXiIntegrand2(unsigned ndim, const double *x, void *params, 
                    unsigned fdim, double *fval)
{
  (void) ndim; // unused
  (void) fdim; // unused

  double Xi = x[0]/(1.0-x[0]); 
  double Jacobian = 1.0/( (1.0-x[0])*(1.0-x[0]) );
  SC3Data *SC3D = (SC3Data *)params;
  double *EFT = fval;

  GetXiIntegrand(SC3D, Xi, EFT);

  for(int ntnq=0; ntnq<SC3D->NTNQ; ntnq++)
   EFT[ntnq]*=Jacobian;

  return 0;

}

/***************************************************************/
/* wrapper with correct prototype for IntegrateCliffFunction   */
/***************************************************************/
int GetXiIntegrand3(unsigned ndim, const double *x, void *params, 
                    unsigned fdim, double *fval)
{
  (void) ndim; // unused
  (void) fdim; // unused

  double Xi = x[0];
  SC3Data *SC3D = (SC3Data *)params;
  double *EFT = fval;

  GetXiIntegrand(SC3D, Xi, EFT);

  return 0;
}

/***************************************************************/
/***************************************************************/
/***************************************************************/
void GetXiIntegral_TrapSimp(SC3Data *SC3D, int NumIntervals, double *I, double *E)
{ 
  int fdim = SC3D->NTNQ;
  double *fLeft  = new double[fdim];
  double *fMid   = new double[fdim];
  double *fRight = new double[fdim];
  double Xi;

  /*--------------------------------------------------------------*/
  /*- evaluate integrand at leftmost frequency point and estimate */
  /*- the integral from 0 to XIMIN by assuming that the integrand */
  /*- is constant in that range                                   */
  /*--------------------------------------------------------------*/
  Xi=XIMIN;
  GetXiIntegrand(SC3D, Xi, fLeft);
  for(int nf=0; nf<fdim; nf++)
   I[nf] = fLeft[nf] * XIMIN;
  memset(E,0,SC3D->NTNQ*sizeof(double));

  /*--------------------------------------------------------------*/
  /*--------------------------------------------------------------*/
  /*--------------------------------------------------------------*/
  double Delta = (XIMAX - XIMIN ) / NumIntervals;
  double *ISimp  = new double[fdim];
  double *ITrap  = new double[fdim];
  for(int nIntervals=0; nIntervals<NumIntervals; nIntervals++)
   { 
     // evaluate integrand at midpoint of interval 
     Xi += 0.5*Delta;
     GetXiIntegrand(SC3D, Xi, fMid);

     // evaluate integrand at right end of interval 
     Xi += 0.5*Delta;
     GetXiIntegrand(SC3D, Xi, fRight);

     // compute the simpson's rule and trapezoidal rule
     // estimates of the integral over this interval  
     // and take their difference as the error
     for(int nf=0; nf<fdim; nf++)
      { ISimp[nf] = (fLeft[nf] + 4.0*fMid[nf] + fRight[nf])*Delta/6.0;
        ITrap[nf] = (fLeft[nf] + 2.0*fMid[nf] + fRight[nf])*Delta/4.0;
        I[nf] += ISimp[nf];
        E[nf] += fabs(ISimp[nf] - ITrap[nf]);
      };

     // prepare for next iteration
     memcpy(fLeft, fRight, fdim*sizeof(double));

   };
  delete[] fLeft;
  delete[] fMid;
  delete[] fRight;
  delete[] ISimp;
  delete[] ITrap;

}

/***************************************************************/
/* Integrate over the positive imaginary frequency axis to get */
/* the total Casimir quantities at zero temperature.           */
/***************************************************************/
void GetXiIntegral_Adaptive(SC3Data *SC3D, double *EFT, double *Error)
{
  double Lower[1] = {0.0}; 
  double Upper[1] = {1.0};

  pcubature(SC3D->NTNQ, GetXiIntegrand2, (void *)SC3D, 1, Lower, Upper,
            SC3D->MaxXiPoints, SC3D->AbsTol, SC3D->RelTol,
            ERROR_INDIVIDUAL, EFT, Error);
   
}

/***************************************************************/
/***************************************************************/
/***************************************************************/
void GetXiIntegral_Cliff(SC3Data *SC3D, double *I, double *E)
{
  /***************************************************************/
  /* estimate the position of the 'cliff' in the frequency       */
  /* integrand to be 0.7 / dMin, where dMin is the shortest      */
  /* distance between two points on any two distinct surfaces    */
  /* under any transformation.                                   */
  /***************************************************************/
  double dMin=1.2345e89;
  RWGGeometry *G = SC3D->G;
  for(int nt=0; nt<SC3D->NumTransformations; nt++)
   { 
     G->Transform( SC3D->GTCList[nt] );

     for(int ns=0; ns<G->NumSurfaces; ns++)
      for(int nsp=1; nsp<G->NumSurfaces; nsp++)
       for(int nv=0; nv<G->Surfaces[ns]->NumVertices; nv++)
        for(int nvp=1; nvp<G->Surfaces[nsp]->NumVertices; nvp++)
         dMin = fmin( dMin, 
                      VecDistance(G->Surfaces[ns]->Vertices  + 3*nv,
                                  G->Surfaces[nsp]->Vertices + 3*nvp
                                 )
                    );

     G->UnTransform();
   };
  Log("Minimum distance between surface points=%e",dMin);

  /***************************************************************/
  /* For the Lifshitz formula giving the Casimir force between   */
  /* infinite planar slabs separated by distance d, I have       */
  /* verified that the Casimir integrand falls to half its       */
  /* low-frequency value at a frequency roughly equal to         */
  /* Xi=0.7/d, independent of the slab materials.                */
  /***************************************************************/
  double XiCliff = 0.7/dMin;

  /***************************************************************/
  /***************************************************************/
  /***************************************************************/
  char *ICFLogFile = vstrdup("%s.ICFLog",SC3D->FileBase);

  IntegrateCliffFunction(GetXiIntegrand3, (void *)SC3D, SC3D->NTNQ,
                         0.0, 0.0, XiCliff, SC3D->RelTol, I, E,
                         ICFLogFile);
}

/***************************************************************/
/* Evaluate the Matsubara sum to get total Casimir quantities  */
/* at temperature Temperature degrees Kelvin.                  */
/*                                                             */
/* how the temperature conversion works:                       */
/*  a. temperature in eV = kT = 8.6173e-5 * (T in kelvin)      */
/*  b. temperature in our internal energy units                */
/*     = (kT in eV) / (0.1973 eV)                              */
/*     = (8.6173e-5 / 0.1973 ) * (T in Kelvin)                 */
/***************************************************************/
#define BOLTZMANNK 4.36763e-4
void GetMatsubaraSum(SC3Data *SC3D, double Temperature, double *EFT, double *Error)
{ 
  int n, ntnq, NTNQ=SC3D->NTNQ;
  double Xi, Weight;

  double *dEFT = new double [NTNQ]; 
  double *LastEFT = new double[NTNQ]; 
  double RelDelta;
  int AllConverged=0;
  int *ConvergedIters = new int [NTNQ];

  double kT = BOLTZMANNK * Temperature;

  memset(EFT,0,NTNQ*sizeof(double));
  memset(SC3D->Converged,0,NTNQ*sizeof(int));
  memset(ConvergedIters,0,NTNQ*sizeof(int));

  Log("Beginning Matsubara sum at T=%g kelvin...",Temperature);

  for(n=0; n<SC3D->MaxXiPoints; n++)
   { 
     /***************************************************************/
     /* compute the next matsubara frequency ************************/
     /***************************************************************/
     if (n==0)
      { Weight=0.5;
        // NOTE: we assume that the integrand is constant for Xi < XIMIN
        Xi=XIMIN;
      }
     else
      { Weight=1.0;
        Xi=2.0*M_PI*kT*((double)n);
      };

     /***************************************************************/
     /* evaluate the frequency integrand at this matsubara frequency*/
     /***************************************************************/
     GetXiIntegrand(SC3D, Xi, dEFT);

     /***************************************************************/
     /* accumulate contributions to the sum.                        */
     /*                                                             */
     /* how it works: the matsubara sum is                          */
     /*  2\pi kT *  \sum_n^\prime F(\xi_n)                          */
     /* where \xi_n is the nth matsubara frequency and F(\xi) is    */
<<<<<<< HEAD
     /* the Casimir integrand, defined such that \int F(\xi) d\xi   */
     /* gives full zero-temperature force with no extra prefactors. */
     /***************************************************************/
     memcpy(LastEFT,EFT,NTNQ*sizeof(double));
     for(ntnq=0; ntnq<NTNQ; ntnq++)
      EFT[ntnq] += Weight * 2.0*M_PI * kT * dEFT[ntnq];
=======
     /* the casimir integrand (and the primed sum means that the    */
     /* n==0 term is weighted with a factor of 1/2).                */
     /*                                                             */
     /* however, my GetXiIntegrand() routine returns the quantity   */
     /* FI = F(\xi_n) / (2\pi). (this is so that the integral of FI */
     /* over all \xi returns the correct casimir quantity with no   */
     /* additional multiplicative prefactors.)                      */
     /*                                                             */
     /* thus the matsubara sum is                                   */
     /*  2\pi kT *  \sum_n^\prime FI(\xi_n)                       */
     /*                                                             */
     /* where FI is what is returned by GetXiIntegrand.             */
     /***************************************************************/
     memcpy(LastEFT,EFT,NTNQ*sizeof(double));
     for(ntnq=0; ntnq<NTNQ; ntnq++)
      EFT[ntnq] += Weight * 2.0*M_PI* kT * dEFT[ntnq];
>>>>>>> 76fecacb

     /*********************************************************************/
     /* convergence analysis.                                             */
     /* how it works: if the relative change in output quantity #ntnq is  */
     /* less than EPSREL, we increment ConvergedIters[ntnq]; otherwise we */
     /* set ConvergedIters[ntnq] to 0.                                    */
     /* when ConvergedIters[ntnq] hits 2, we mark quantity #ntnq as       */
     /* having converged.                                                 */
     /* when all quantities have converged, we are done.                  */
     /*********************************************************************/
     for(AllConverged=1, ntnq=0; ntnq<NTNQ; ntnq++)
      { 
        if ( SC3D->Converged[ntnq] ) 
         continue;

        Error[ntnq] = fabs(EFT[ntnq] - LastEFT[ntnq]);
        RelDelta = Error[ntnq] / fabs(EFT[ntnq]);
        if ( RelDelta < 1.0e-6 )
         ConvergedIters[ntnq]++;
        else
         ConvergedIters[ntnq]=0;

        if ( ConvergedIters[ntnq]>=2 )
         SC3D->Converged[ntnq]=1;
        else  
         AllConverged=0;
      }; 

     if (AllConverged==1)
      break;

   }; /* for (n=0 ... */

  delete[] dEFT;   
  delete[] LastEFT;
  delete[] ConvergedIters;
  
  if (AllConverged==0)
   { 
     fprintf(stderr,"\n*\n* WARNING: Matsubara sum unconverged after %i frequency samples.\n*\n",n);
     Log("Matsubara sum UNCONVERGED at n=%i samples",n); 
   } 
  else 
   Log("Matsubara sum converged after summing n=%i frequency points.",n);
    
} <|MERGE_RESOLUTION|>--- conflicted
+++ resolved
@@ -630,14 +630,6 @@
      /* how it works: the matsubara sum is                          */
      /*  2\pi kT *  \sum_n^\prime F(\xi_n)                          */
      /* where \xi_n is the nth matsubara frequency and F(\xi) is    */
-<<<<<<< HEAD
-     /* the Casimir integrand, defined such that \int F(\xi) d\xi   */
-     /* gives full zero-temperature force with no extra prefactors. */
-     /***************************************************************/
-     memcpy(LastEFT,EFT,NTNQ*sizeof(double));
-     for(ntnq=0; ntnq<NTNQ; ntnq++)
-      EFT[ntnq] += Weight * 2.0*M_PI * kT * dEFT[ntnq];
-=======
      /* the casimir integrand (and the primed sum means that the    */
      /* n==0 term is weighted with a factor of 1/2).                */
      /*                                                             */
@@ -654,7 +646,6 @@
      memcpy(LastEFT,EFT,NTNQ*sizeof(double));
      for(ntnq=0; ntnq<NTNQ; ntnq++)
       EFT[ntnq] += Weight * 2.0*M_PI* kT * dEFT[ntnq];
->>>>>>> 76fecacb
 
      /*********************************************************************/
      /* convergence analysis.                                             */
