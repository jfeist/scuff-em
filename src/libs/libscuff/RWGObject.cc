/*
 * RWGObject.cc -- implementation of some methods in the RWGObject
 *               -- class 
 *
 * homer reid    -- 3/2007 
 */

#include <stdio.h>
#include <stdlib.h>
#include <string.h>
#include <stdarg.h>
#include <math.h>
#include <ctype.h>

#include <libhrutil.h>

#include "libscuff.h"

namespace scuff {

#define MAXSTR 1000
#define MAXTOK 50  

/*--------------------------------------------------------------*/
/*-  RWGObject class constructor that begins reading an open   -*/
/*-  file immediately after a line like OBJECT MyObjectLabel.  -*/
/*-                                                            -*/
/*-  On return, if an object was successfully created, its     -*/
/*-   ErrMsg field is NULL, and the file read pointer points   -*/
/*-   the line immediately following the ENDOBJECT line.       -*/
/*-                                                            -*/
/*-  If there was an error in parsing the OBJECT section, the  -*/
/*-   ErrMsg field points to an error message string.          -*/
/*-                                                            -*/
/*-  Note: the 'ContainingObject' field in the OBJECT          -*/
/*-        definition cannot be processed at the level of      -*/
/*-        RWGObject; instead; if that field is specified we   -*/
/*-        store its value in the 'ContainingObjetName' class  -*/
/*-        data field for subsequent processsing at the level  -*/
/*-        of RWGGeometry.                                     -*/
/*--------------------------------------------------------------*/
RWGObject::RWGObject(FILE *f, const char *pLabel, int *LineNum)
{ 
  ErrMsg=0;
  ContainingObjectLabel=0;
  MeshFileName=0;

  /***************************************************************/
  /* read lines from the file one at a time **********************/
  /***************************************************************/
  char Line[MAXSTR];
  char MaterialName[MAXSTR];
  int NumTokens, TokensConsumed;
  char *Tokens[MAXTOK];
  int ReachedTheEnd=0;
  GTransformation *OTGT=0; // 'one-time geometrical transformation'
  MaterialName[0]=0;
  while ( ReachedTheEnd==0 && fgets(Line, MAXSTR, f) )
   { 
     (*LineNum)++;
     NumTokens=Tokenize(Line, Tokens, MAXTOK);
     if ( NumTokens==0 || Tokens[0][0]=='#' )
      continue; 

     /*--------------------------------------------------------------*/
     /*- switch off based on first token on the line ----------------*/
     /*--------------------------------------------------------------*/
     if ( !strcasecmp(Tokens[0],"MESHFILE") )
      { if (NumTokens!=2)
         { ErrMsg=strdup("MESHFILE keyword requires one argument");
           return;
         };
        MeshFileName=strdup(Tokens[1]);
      }
     else if ( !strcasecmp(Tokens[0],"MATERIAL") )
      { if (NumTokens!=2)
         { ErrMsg=strdup("MATERIAL keyword requires one argument");
           return;
         };
        strncpy(MaterialName, Tokens[1], MAXSTR);
      }
     else if ( !strcasecmp(Tokens[0],"INSIDE") )
      { if (NumTokens!=2)
         { ErrMsg=strdup("INSIDE keyword requires one argument");
           return;
         };
        ContainingObjectLabel=strdup(Tokens[1]);
      }
     else if ( !strcasecmp(Tokens[0],"DISPLACED") || !strcasecmp(Tokens[0],"ROTATED") )
      { 
        // try to parse the line as a geometrical transformation.
        // note that OTGT is used as a running GTransformation that may
        // be augmented by multiple DISPLACED ... and/or ROTATED ...
        // lines within the OBJECT...ENDOBJECT section, and which is 
        // applied to the object at its birth and subsequently discarded.
        // in particular, OTGT is NOT stored as the 'GT' field inside 
        // the Object class, which is intended to be used for 
        // transformations that are applied and later un-applied 
        // during the life of the object. 
        OTGT=CreateOrAugmentGTransformation(OTGT, Tokens, NumTokens, 
                                            &ErrMsg, &TokensConsumed);
        if (ErrMsg)
         return;
        if (TokensConsumed!=NumTokens) 
         { ErrMsg=strdup("junk at end of line");
           return;
         };
      }
     else if ( !strcasecmp(Tokens[0],"ENDOBJECT") )
      { 
        ReachedTheEnd=1;
      }
     else
      { ErrMsg=vstrdup("unknown keyword %s in OBJECT section",Tokens[0]);
        return;
      };
   }; 

  InitRWGObject(MeshFileName, pLabel, MaterialName, OTGT);

}

/*--------------------------------------------------------------*/
/*--------------------------------------------------------------*/
/*- alternative constructor entry point that uses a given       */
/*- meshfile name                                               */
/*--------------------------------------------------------------*/
/*--------------------------------------------------------------*/
RWGObject::RWGObject(const char *pMeshFileName)
 { InitRWGObject(pMeshFileName, 0, 0, 0); }

RWGObject::RWGObject(const char *pMeshFileName, 
                     const char *pLabel,
                     const char *Material,
                     GTransformation *OTGT)
 { InitRWGObject(pMeshFileName, pLabel, Material, OTGT); }

/*--------------------------------------------------------------*/
/*--------------------------------------------------------------*/
/*- Actual body of RWGObject constructor: Create an RWGObject */
/*- from a mesh file describing a discretized object,           */
/*- optionally with a rotation and/or displacement applied.     */
/*--------------------------------------------------------------*/
/*--------------------------------------------------------------*/
void RWGObject::InitRWGObject(const char *pMeshFileName,
                              const char *pLabel,
                              const char *Material,
                              GTransformation *OTGT)
{ 
  /*------------------------------------------------------------*/
  /*- try to open the mesh file.                                */
  /*------------------------------------------------------------*/
  FILE *MeshFile=fopen(pMeshFileName,"r");
  if (!MeshFile)
   ErrExit("could not open file %s",pMeshFileName);
   
  /*------------------------------------------------------------*/
  /*- initialize simple fields ---------------------------------*/
  /*------------------------------------------------------------*/
  NumEdges=NumPanels=NumVertices=NumRefPts=0;
  MP=new MatProp(Material);
  ContainingObject=0;
  Label=strdup( pLabel ? pLabel : "NoLabel");
  if (MeshFileName==0)
   MeshFileName=strdup(pMeshFileName);

  /*------------------------------------------------------------*/
  /*- note: the 'OTGT' parameter to this function is distinct   */
  /*- from the 'GT' field inside the class body. the former is  */
  /*- an optional 'One-Time Geometrical Transformation' to be   */
  /*- applied to the object once at its creation. the latter    */
  /*- is designed to store a subsequent transformation that may */
  /*- be applied to the object, and is initialized to zero.     */
  /*------------------------------------------------------------*/
  GT=0;

  /*------------------------------------------------------------*/
  /*- Switch off based on the file type to read the mesh file:  */
  /*-  1. file extension=.msh    --> ReadGMSHFile              -*/
  /*-  2. file extension=.mphtxt --> ReadComsolFile            -*/
  /*------------------------------------------------------------*/
  char *p=GetFileExtension(MeshFileName);
  if (!p)
   ErrExit("file %s: invalid extension",MeshFileName);
  else if (!strcasecmp(p,"msh"))
   ReadGMSHFile(MeshFile,MeshFileName,OTGT);
  else if (!strcasecmp(p,"mphtxt"))
   ReadComsolFile(MeshFile,MeshFileName,OTGT);
  else
   ErrExit("file %s: unknown extension %s",MeshFileName,p);

  /*------------------------------------------------------------*/
  /*- Now that we have put the panels in an array, go through  -*/
  /*- and fill in the Index field of each panel structure.     -*/
  /*------------------------------------------------------------*/
  int np;
  for(np=0; np<NumPanels; np++)
   Panels[np]->Index=np;
 
  /*------------------------------------------------------------*/
  /* gather necessary edge connectivity info. this is           */
  /* complicated enough to warrant its own separate routine.    */
  /*------------------------------------------------------------*/
  InitEdgeList();

  /*------------------------------------------------------------*/
  /*- the number of basis functions that this object takes up   */
  /*- in the full BEM system is the number of internal edges    */
  /*- if it is a perfect electrical conductor, or 2 times the   */
  /*- number of internal edges otherwise.                       */
  /*------------------------------------------------------------*/
  NumBFs = MP->IsPEC() ? NumEdges : 2*NumEdges;

} 

/*--------------------------------------------------------------*/
/*--------------------------------------------------------------*/
/*- Alternative RWGObject constructor: Create an RWGObject    */
/*- from lists of vertices and panels.                          */
/*--------------------------------------------------------------*/
/*--------------------------------------------------------------*/
RWGObject::RWGObject(double *pVertices, int pNumVertices,
                     int **PanelVertexIndices, int pNumPanels)
{ 
  int np;

  MeshFileName=strdup("ByHand.msh");
  Label=strdup("ByHand");

  NumEdges=0;
  NumVertices=pNumVertices;
  NumPanels=pNumPanels;
  MP=new MatProp();
  GT=0;

  Vertices=(double *)mallocEC(3*NumVertices*sizeof(double));
  memcpy(Vertices,pVertices,3*NumVertices*sizeof(double *));

  Panels=(RWGPanel **)mallocEC(NumPanels*sizeof(RWGPanel *));
  for(np=0; np<NumPanels; np++)
   { Panels[np]=NewRWGPanel(Vertices,
                             PanelVertexIndices[np][0],
                             PanelVertexIndices[np][1],
                             PanelVertexIndices[np][2]);
     Panels[np]->Index=np;
   };
 
  /*------------------------------------------------------------*/
  /* gather necessary edge connectivity info                   -*/
  /*------------------------------------------------------------*/
  InitEdgeList();

  NumBFs = MP->IsPEC() ? NumEdges : 2*NumEdges;

} 

/***************************************************************/
/* RWGObject destructor.                                       */
/***************************************************************/
RWGObject::~RWGObject()
{ 
  free(Vertices);

  int np;
  for(np=0; np<NumPanels; np++)
   free(Panels[np]);
  free(Panels);

  int ne;
  for(ne=0; ne<NumEdges; ne++)
   free(Edges[ne]);
  free(Edges);

  for(ne=0; ne<NumExteriorEdges; ne++)
   free(ExteriorEdges[ne]);
  free(ExteriorEdges);

  // insert code to deallocate BCEdges
  int nbc;
  for(nbc=0; nbc<NumBCs; nbc++)
   free(BCEdges[nbc]);
  if (BCEdges) free(BCEdges);
  if (NumBCEdges) free(NumBCEdges);
  free(WhichBC);

  delete MP;

  if (MeshFileName) free(MeshFileName);
  if (Label) free(Label);
  if (GT) free(GT);
  
}

/***************************************************************/
/***************************************************************/
/***************************************************************/
void RWGObject::Transform(GTransformation *DeltaGT)
{ 
  /***************************************************************/
  /*- first apply the transformation to all points whose         */
  /*- coordinates we store inside the RWGObject structure:       */
  /*- vertices, edge centroids, and panel centroids.             */
  /***************************************************************/
  /* vertices */
  ApplyGTransformation(DeltaGT, Vertices, NumVertices);

  /* edge centroids */
  int ne;
  for(ne=0; ne<NumEdges; ne++)
   ApplyGTransformation(DeltaGT, Edges[ne]->Centroid, 1);

  /***************************************************************/
  /* reinitialize geometric data on panels (which takes care of  */ 
  /* transforming the panel centroids)                           */ 
  /***************************************************************/
  int np;
  for(np=0; np<NumPanels; np++)
   InitRWGPanel(Panels[np], Vertices);

  /***************************************************************/
  /* update the internally stored GTransformation ****************/
  /***************************************************************/
  GT=CreateOrAugmentGTransformation(GT, DeltaGT);

}

void RWGObject::Transform(char *format,...)
{
  va_list ap;
  char buffer[MAXSTR];
  va_start(ap,format);
  vsnprintf(buffer,MAXSTR,format,ap);

<<<<<<< HEAD
  char *errMsg;
  GTransformation *gt=CreateOrAugmentGTransformation(0, buffer, &errMsg);
  if (errMsg)
   ErrExit(errMsg);
  Transform(gt);
  free(gt);
=======
  GTransformation *OTGT=CreateOrAugmentGTransformation(0, buffer, &ErrMsg);
  if (ErrMsg)
   ErrExit(ErrMsg);
  Transform(OTGT);
  free(OTGT);
>>>>>>> e22008ed
  
}

void RWGObject::UnTransform()
{
  if (!GT)
   return;
 
  /***************************************************************/
  /* untransform vertices                                        */
  /***************************************************************/
  UnApplyGTransformation(GT, Vertices, NumVertices);

  /***************************************************************/
  /* untransform edge centroids                                  */
  /***************************************************************/
  int ne;
  for(ne=0; ne<NumEdges; ne++)
   UnApplyGTransformation(GT, Edges[ne]->Centroid, 1);

  /***************************************************************/
  /* reinitialize geometric data on panels (which takes care of  */ 
  /* transforming the panel centroids)                           */ 
  /***************************************************************/
  int np;
  for(np=0; np<NumPanels; np++)
   InitRWGPanel(Panels[np], Vertices);

  /***************************************************************/
  /***************************************************************/
  /***************************************************************/
  ResetGTransformation(GT);

}

/*-----------------------------------------------------------------*/
/*- initialize geometric quantities stored within an RWGPanel      */
/*-----------------------------------------------------------------*/
void InitRWGPanel(RWGPanel *P, double *Vertices)
{
  int i;
  double *V[3]; 
  double VA[3], VB[3];

  V[0]=Vertices + 3*P->VI[0];
  V[1]=Vertices + 3*P->VI[1];
  V[2]=Vertices + 3*P->VI[2];

  /* calculate centroid */ 
  for(i=0; i<3; i++)
   P->Centroid[i]=(V[0][i] + V[1][i] + V[2][i])/3.0;

  /* calculate bounding radius */ 
  P->Radius=VecDistance(P->Centroid,V[0]);
  P->Radius=fmax(P->Radius,VecDistance(P->Centroid,V[1]));
  P->Radius=fmax(P->Radius,VecDistance(P->Centroid,V[2]));

  /* 
   * compute panel normal. notice that this computation preserves a  
   * right-hand rule: if we curl the fingers of our right hand       
   * around the triangle with the edges traversed in the order       
   * V[0]-->V[1], V[1]-->V[2], V[2]-->V[0], then our thumb points
   * in the direction of the panel normal.
   */ 
  VecSub(V[1],V[0],VA);
  VecSub(V[2],V[0],VB);
  VecCross(VA,VB,P->ZHat);

  P->Area=0.5*VecNormalize(P->ZHat);
}

/*-----------------------------------------------------------------*/
/*- Initialize and return a pointer to a new RWGPanel structure. -*/
/*-----------------------------------------------------------------*/
RWGPanel *NewRWGPanel(double *Vertices, int iV1, int iV2, int iV3)
{ 
  RWGPanel *P;

  P=(RWGPanel *)mallocEC(sizeof *P);
  P->VI[0]=iV1;
  P->VI[1]=iV2;
  P->VI[2]=iV3;

  InitRWGPanel(P, Vertices);

  return P;

} 

/***************************************************************/
/* Compute the overlap integral between the RWG basis functions*/
/* associated with two edges in an RWG object.                 */
/***************************************************************/
double RWGObject::GetOverlap(int neAlpha, int neBeta, double *pOTimes)
{ 
  RWGEdge *EAlpha=Edges[neAlpha], *EBeta=Edges[neBeta];

  /*--------------------------------------------------------------*/
  /*- handle the diagonal case -----------------------------------*/
  /*--------------------------------------------------------------*/
  if ( EAlpha==EBeta )
   { 
     double *QP = Vertices + 3*(EAlpha->iQP);
     double *V1 = Vertices + 3*(EAlpha->iV1);
     double *V2 = Vertices + 3*(EAlpha->iV2);
     double *QM = Vertices + 3*(EAlpha->iQM);

     double PArea = Panels[EAlpha->iPPanel]->Area;
     double MArea = Panels[EAlpha->iMPanel]->Area;

     double lA2 = (EAlpha->Length) * (EAlpha->Length);

     double LA[3], LBP[3], LBM[3]; 
     double LAdLBP=0.0, LAdLBM=0.0, lBP2=0.0, lBM2=0.0;
     int i;
     for(i=0; i<3; i++)
      { LA[i]  = V2[i] - V1[i];
        LBP[i] = V1[i] - QP[i];
        LBM[i] = V1[i] - QM[i];

        LAdLBP += LA[i] * LBP[i];
        lBP2   += LBP[i] * LBP[i];
        LAdLBM += LA[i] * LBM[i];
        lBM2   += LBM[i] * LBM[i];
      };
    
     if (pOTimes) 
      *pOTimes=0.0;
     return lA2 * (   ( lA2 + 3.0*lBP2 + 3.0*LAdLBP ) / PArea
                    + ( lA2 + 3.0*lBM2 + 3.0*LAdLBM ) / MArea
                  ) / 24.0;
   };

  /*--------------------------------------------------------------*/
  /*- figure out if there is nonzero overlap ---------------------*/
  /*--------------------------------------------------------------*/
  double Sign, Area, *QA, *QB; 
  int IndexA, IndexB;
  if ( EAlpha->iPPanel == EBeta->iPPanel )
   { Sign = 1.0;
     Area = Panels[EAlpha->iPPanel]->Area;
     QA = Vertices + 3*(EAlpha->iQP);
     QB = Vertices + 3*(EBeta ->iQP);
     IndexA = EAlpha->PIndex;
     IndexB = EBeta->PIndex;
   }
  else if ( EAlpha->iPPanel == EBeta->iMPanel )
   { Sign = -1.0;
     Area = Panels[EAlpha->iPPanel]->Area;
     QA = Vertices + 3*(EAlpha->iQP);
     QB = Vertices + 3*(EBeta ->iQM);
     IndexA = EAlpha->PIndex;
     IndexB = EBeta->MIndex;
   }
  else if ( EAlpha->iMPanel == EBeta->iPPanel )
   { Sign = -1.0;
     Area = Panels[EAlpha->iMPanel]->Area;
     QA = Vertices + 3*(EAlpha->iQM);
     QB = Vertices + 3*(EBeta ->iQP);
     IndexA = EAlpha->MIndex;
     IndexB = EBeta->PIndex;
   }
  else if ( EAlpha->iMPanel == EBeta->iMPanel )
   { Sign = +1.0;
     Area = Panels[EAlpha->iMPanel]->Area;
     QA = Vertices + 3*(EAlpha->iQM);
     QB = Vertices + 3*(EBeta ->iQM);
     IndexA = EAlpha->MIndex;
     IndexB = EBeta->MIndex;
   }
  else
   {  if (pOTimes)
       *pOTimes=0.0; 
      return 0.0;
   };

  /*--------------------------------------------------------------*/
  /*- do the computation -----------------------------------------*/
  /*--------------------------------------------------------------*/
  double *V1 = Vertices + 3*(EAlpha->iV1);
  double *V2 = Vertices + 3*(EAlpha->iV2);
  double *QI; // 'QIntermediate' is the common vertex of L_\alpha, L_\beta
  if ( QB == V1 ) 
   QI = V2;
  else if ( QB == V2 ) 
   QI = V1;
  else 
   ErrExit("%s:%i: internal error",__FILE__,__LINE__);

  double lA = EAlpha->Length;
  double lB = EBeta->Length;
  double DotProduct =  (QI[0]-QA[0])*(QB[0]-QI[0])
                      +(QI[1]-QA[1])*(QB[1]-QI[1])
                      +(QI[2]-QA[2])*(QB[2]-QI[2]);

  if (pOTimes)
   { 
     double SignPrime = ( ((IndexB-IndexA+3)%3) == 2) ? 1.0 : -1.0;
     *pOTimes = Sign*SignPrime*lA*lB/6.0;
   };

  return -1.0*Sign*lA*lB*( lA*lA + lB*lB + 3.0*DotProduct ) / (24.0*Area);

}

} // namespace scuff<|MERGE_RESOLUTION|>--- conflicted
+++ resolved
@@ -331,21 +331,11 @@
   va_start(ap,format);
   vsnprintf(buffer,MAXSTR,format,ap);
 
-<<<<<<< HEAD
-  char *errMsg;
-  GTransformation *gt=CreateOrAugmentGTransformation(0, buffer, &errMsg);
-  if (errMsg)
-   ErrExit(errMsg);
-  Transform(gt);
-  free(gt);
-=======
   GTransformation *OTGT=CreateOrAugmentGTransformation(0, buffer, &ErrMsg);
   if (ErrMsg)
    ErrExit(ErrMsg);
   Transform(OTGT);
   free(OTGT);
->>>>>>> e22008ed
-  
 }
 
 void RWGObject::UnTransform()
